use from_pest::FromPest;
use pest::error::Error as PestError;
use pest::iterators::Pairs;
use std::fmt;
use zokrates_parser::parse;
use zokrates_parser::Rule;
#[macro_use]
extern crate lazy_static;

pub use ast::{
    Access, Arguments, ArrayAccess, ArrayInitializerExpression, ArrayType, AssertionStatement,
    Assignee, AssigneeAccess, BasicOrStructType, BasicType, BinaryExpression, BinaryOperator,
    CallAccess, ConstantDefinition, ConstantGenericValue, DecimalLiteralExpression, DecimalNumber,
    DecimalSuffix, DefinitionStatement, ExplicitGenerics, Expression, FieldType, File,
    FromExpression, FunctionDefinition, HexLiteralExpression, HexNumberExpression,
    IdentifierExpression, ImportDirective, ImportSource, ImportSymbol, InlineArrayExpression,
    InlineStructExpression, InlineStructMember, IterationStatement, LiteralExpression, Parameter,
    PostfixExpression, Range, RangeOrExpression, ReturnStatement, Span, Spread, SpreadOrExpression,
    Statement, StructDefinition, StructField, SymbolDeclaration, TernaryExpression, ToExpression,
    Type, TypedIdentifier, TypedIdentifierOrAssignee, UnaryExpression, UnaryOperator, Underscore,
    Visibility,
};

mod ast {
    use from_pest::ConversionError;
    use from_pest::FromPest;
    use from_pest::Void;
    use pest::iterators::{Pair, Pairs};
    use pest::prec_climber::{Assoc, Operator, PrecClimber};
    pub use pest::Span;
    use pest_ast::FromPest;
    use zokrates_parser::Rule;

    lazy_static! {
        static ref PREC_CLIMBER: PrecClimber<Rule> = build_precedence_climber();
    }

    // based on https://docs.python.org/3/reference/expressions.html#operator-precedence
    fn build_precedence_climber() -> PrecClimber<Rule> {
        PrecClimber::new(vec![
            Operator::new(Rule::op_or, Assoc::Left),
            Operator::new(Rule::op_and, Assoc::Left),
            Operator::new(Rule::op_lt, Assoc::Left)
                | Operator::new(Rule::op_lte, Assoc::Left)
                | Operator::new(Rule::op_gt, Assoc::Left)
                | Operator::new(Rule::op_gte, Assoc::Left)
                | Operator::new(Rule::op_not_equal, Assoc::Left)
                | Operator::new(Rule::op_equal, Assoc::Left),
            Operator::new(Rule::op_bit_or, Assoc::Left),
            Operator::new(Rule::op_bit_xor, Assoc::Left),
            Operator::new(Rule::op_bit_and, Assoc::Left),
            Operator::new(Rule::op_left_shift, Assoc::Left)
                | Operator::new(Rule::op_right_shift, Assoc::Left),
            Operator::new(Rule::op_add, Assoc::Left) | Operator::new(Rule::op_sub, Assoc::Left),
            Operator::new(Rule::op_mul, Assoc::Left)
                | Operator::new(Rule::op_div, Assoc::Left)
                | Operator::new(Rule::op_rem, Assoc::Left),
        ])
    }

    // Create an Expression from left and right terms and an operator
    // Precondition: `pair` MUST be a binary operator
    fn infix_rule<'ast>(
        lhs: Box<Expression<'ast>>,
        pair: Pair<'ast, Rule>,
        rhs: Box<Expression<'ast>>,
    ) -> Box<Expression<'ast>> {
        // a + b spans from the start of a to the end of b
        let (start, _) = lhs.span().clone().split();
        let (_, end) = rhs.span().clone().split();
        let span = start.span(&end);

        Box::new(match pair.as_rule() {
            Rule::op_add => Expression::binary(BinaryOperator::Add, lhs, rhs, span),
            Rule::op_sub => Expression::binary(BinaryOperator::Sub, lhs, rhs, span),
            Rule::op_mul => Expression::binary(BinaryOperator::Mul, lhs, rhs, span),
            Rule::op_div => Expression::binary(BinaryOperator::Div, lhs, rhs, span),
            Rule::op_rem => Expression::binary(BinaryOperator::Rem, lhs, rhs, span),
            Rule::op_equal => Expression::binary(BinaryOperator::Eq, lhs, rhs, span),
            Rule::op_not_equal => Expression::binary(BinaryOperator::NotEq, lhs, rhs, span),
            Rule::op_lte => Expression::binary(BinaryOperator::Lte, lhs, rhs, span),
            Rule::op_lt => Expression::binary(BinaryOperator::Lt, lhs, rhs, span),
            Rule::op_gte => Expression::binary(BinaryOperator::Gte, lhs, rhs, span),
            Rule::op_gt => Expression::binary(BinaryOperator::Gt, lhs, rhs, span),
            Rule::op_or => Expression::binary(BinaryOperator::Or, lhs, rhs, span),
            Rule::op_and => Expression::binary(BinaryOperator::And, lhs, rhs, span),
            Rule::op_bit_xor => Expression::binary(BinaryOperator::BitXor, lhs, rhs, span),
            Rule::op_bit_and => Expression::binary(BinaryOperator::BitAnd, lhs, rhs, span),
            Rule::op_bit_or => Expression::binary(BinaryOperator::BitOr, lhs, rhs, span),
            Rule::op_right_shift => Expression::binary(BinaryOperator::RightShift, lhs, rhs, span),
            Rule::op_left_shift => Expression::binary(BinaryOperator::LeftShift, lhs, rhs, span),
            _ => unreachable!(),
        })
    }

    // Create an Expression from an `expression`. `build_factor` turns each term into an `Expression` and `infix_rule` turns each (Expression, operator, Expression) into an Expression
    pub fn climb(pair: Pair<Rule>) -> Box<Expression> {
        PREC_CLIMBER.climb(pair.into_inner(), build_factor, infix_rule)
    }

    // Create an Expression from a `unaried_term`.
    // Precondition: `pair` MUST be a `unaried_term`
    fn build_factor(pair: Pair<Rule>) -> Box<Expression> {
        Box::new(Expression::from(
            UnariedTerm::from_pest(&mut Pairs::single(pair)).unwrap(),
        ))
    }

    #[derive(Debug, FromPest, PartialEq, Clone)]
    #[pest_ast(rule(Rule::file))]
    pub struct File<'ast> {
        pub pragma: Option<Pragma<'ast>>,
        pub declarations: Vec<SymbolDeclaration<'ast>>,
        pub eoi: EOI,
        #[pest_ast(outer())]
        pub span: Span<'ast>,
    }

    #[derive(Debug, FromPest, PartialEq, Clone)]
    #[pest_ast(rule(Rule::pragma))]
    pub struct Pragma<'ast> {
        pub curve: Curve<'ast>,
        #[pest_ast(outer())]
        pub span: Span<'ast>,
    }

    #[derive(Debug, FromPest, PartialEq, Clone)]
    #[pest_ast(rule(Rule::curve))]
    pub struct Curve<'ast> {
        #[pest_ast(outer(with(span_into_str)))]
        pub name: String,
        #[pest_ast(outer())]
        pub span: Span<'ast>,
    }

    #[allow(clippy::large_enum_variant)]
    #[derive(Debug, FromPest, PartialEq, Clone)]
    #[pest_ast(rule(Rule::symbol_declaration))]
    pub enum SymbolDeclaration<'ast> {
        Import(ImportDirective<'ast>),
        Constant(ConstantDefinition<'ast>),
        Struct(StructDefinition<'ast>),
        Function(FunctionDefinition<'ast>),
    }

    #[derive(Debug, FromPest, PartialEq, Clone)]
    #[pest_ast(rule(Rule::ty_struct_definition))]
    pub struct StructDefinition<'ast> {
        pub id: IdentifierExpression<'ast>,
        pub generics: Vec<IdentifierExpression<'ast>>,
        pub fields: Vec<StructField<'ast>>,
        #[pest_ast(outer())]
        pub span: Span<'ast>,
    }

    #[derive(Debug, FromPest, PartialEq, Clone)]
    #[pest_ast(rule(Rule::struct_field))]
    pub struct StructField<'ast> {
        pub ty: Type<'ast>,
        pub id: IdentifierExpression<'ast>,
        #[pest_ast(outer())]
        pub span: Span<'ast>,
    }

    #[derive(Debug, FromPest, PartialEq, Clone)]
    #[pest_ast(rule(Rule::function_definition))]
    pub struct FunctionDefinition<'ast> {
        pub id: IdentifierExpression<'ast>,
        pub generics: Vec<IdentifierExpression<'ast>>,
        pub parameters: Vec<Parameter<'ast>>,
        pub returns: Vec<Type<'ast>>,
        pub statements: Vec<Statement<'ast>>,
        #[pest_ast(outer())]
        pub span: Span<'ast>,
    }

    #[derive(Debug, FromPest, PartialEq, Clone)]
    #[pest_ast(rule(Rule::const_definition))]
    pub struct ConstantDefinition<'ast> {
        pub ty: Type<'ast>,
        pub id: IdentifierExpression<'ast>,
        pub expression: Expression<'ast>,
        #[pest_ast(outer())]
        pub span: Span<'ast>,
    }

    #[derive(Debug, FromPest, PartialEq, Clone)]
    #[pest_ast(rule(Rule::import_directive))]
    pub enum ImportDirective<'ast> {
        Main(MainImportDirective<'ast>),
        From(FromImportDirective<'ast>),
    }

    #[derive(Debug, FromPest, PartialEq, Clone)]
    #[pest_ast(rule(Rule::main_import_directive))]
    pub struct MainImportDirective<'ast> {
        pub source: ImportSource<'ast>,
        pub alias: Option<IdentifierExpression<'ast>>,
        #[pest_ast(outer())]
        pub span: Span<'ast>,
    }

    #[derive(Debug, FromPest, PartialEq, Clone)]
    #[pest_ast(rule(Rule::import_symbol))]
    pub struct ImportSymbol<'ast> {
        pub id: IdentifierExpression<'ast>,
        pub alias: Option<IdentifierExpression<'ast>>,
        #[pest_ast(outer())]
        pub span: Span<'ast>,
    }

    #[derive(Debug, FromPest, PartialEq, Clone)]
    #[pest_ast(rule(Rule::from_import_directive))]
    pub struct FromImportDirective<'ast> {
        pub source: ImportSource<'ast>,
        pub symbols: Vec<ImportSymbol<'ast>>,
        #[pest_ast(outer())]
        pub span: Span<'ast>,
    }

    #[derive(Debug, FromPest, PartialEq, Clone)]
    #[pest_ast(rule(Rule::import_source))]
    pub struct ImportSource<'ast> {
        #[pest_ast(outer(with(span_into_str)))]
        pub value: String,
        #[pest_ast(outer())]
        pub span: Span<'ast>,
    }

    #[derive(Debug, FromPest, PartialEq, Clone)]
    #[pest_ast(rule(Rule::ty))]
    pub enum Type<'ast> {
        Basic(BasicType<'ast>),
        Array(ArrayType<'ast>),
        Struct(StructType<'ast>),
    }

    #[derive(Debug, FromPest, PartialEq, Clone)]
    #[pest_ast(rule(Rule::ty_basic))]
    pub enum BasicType<'ast> {
        Field(FieldType<'ast>),
        Boolean(BooleanType<'ast>),
        U8(U8Type<'ast>),
        U16(U16Type<'ast>),
        U32(U32Type<'ast>),
        U64(U64Type<'ast>),
    }

    #[derive(Debug, FromPest, PartialEq, Clone)]
    #[pest_ast(rule(Rule::ty_field))]
    pub struct FieldType<'ast> {
        #[pest_ast(outer())]
        pub span: Span<'ast>,
    }

    #[derive(Debug, FromPest, PartialEq, Clone)]
    #[pest_ast(rule(Rule::ty_array))]
    pub struct ArrayType<'ast> {
        pub ty: BasicOrStructType<'ast>,
        pub dimensions: Vec<Expression<'ast>>,
        #[pest_ast(outer())]
        pub span: Span<'ast>,
    }

    #[derive(Debug, FromPest, PartialEq, Clone)]
    #[pest_ast(rule(Rule::ty_basic_or_struct))]
    pub enum BasicOrStructType<'ast> {
        Struct(StructType<'ast>),
        Basic(BasicType<'ast>),
    }

    #[derive(Debug, FromPest, PartialEq, Clone)]
    #[pest_ast(rule(Rule::ty_bool))]
    pub struct BooleanType<'ast> {
        #[pest_ast(outer())]
        pub span: Span<'ast>,
    }

    #[derive(Debug, FromPest, PartialEq, Clone)]
    #[pest_ast(rule(Rule::ty_u8))]
    pub struct U8Type<'ast> {
        #[pest_ast(outer())]
        pub span: Span<'ast>,
    }

    #[derive(Debug, FromPest, PartialEq, Clone)]
    #[pest_ast(rule(Rule::ty_u16))]
    pub struct U16Type<'ast> {
        #[pest_ast(outer())]
        pub span: Span<'ast>,
    }

    #[derive(Debug, FromPest, PartialEq, Clone)]
    #[pest_ast(rule(Rule::ty_u32))]
    pub struct U32Type<'ast> {
        #[pest_ast(outer())]
        pub span: Span<'ast>,
    }

    #[derive(Debug, FromPest, PartialEq, Clone)]
    #[pest_ast(rule(Rule::ty_u64))]
    pub struct U64Type<'ast> {
        #[pest_ast(outer())]
        pub span: Span<'ast>,
    }

    #[derive(Debug, FromPest, PartialEq, Clone)]
    #[pest_ast(rule(Rule::ty_struct))]
    pub struct StructType<'ast> {
        pub id: IdentifierExpression<'ast>,
        pub explicit_generics: Option<ExplicitGenerics<'ast>>,
        #[pest_ast(outer())]
        pub span: Span<'ast>,
    }

    #[derive(Debug, FromPest, PartialEq, Clone)]
    #[pest_ast(rule(Rule::parameter))]
    pub struct Parameter<'ast> {
        pub visibility: Option<Visibility>,
        pub ty: Type<'ast>,
        pub id: IdentifierExpression<'ast>,
        #[pest_ast(outer())]
        pub span: Span<'ast>,
    }

    #[derive(Debug, FromPest, PartialEq, Clone)]
    #[pest_ast(rule(Rule::vis))]
    pub enum Visibility {
        Public(PublicVisibility),
        Private(PrivateVisibility),
    }

    #[derive(Debug, FromPest, PartialEq, Clone)]
    #[pest_ast(rule(Rule::vis_public))]
    pub struct PublicVisibility {}

    #[derive(Debug, FromPest, PartialEq, Clone)]
    #[pest_ast(rule(Rule::vis_private))]
    pub struct PrivateVisibility {}

    #[allow(clippy::large_enum_variant)]
    #[derive(Debug, FromPest, PartialEq, Clone)]
    #[pest_ast(rule(Rule::statement))]
    pub enum Statement<'ast> {
        Return(ReturnStatement<'ast>),
        Definition(DefinitionStatement<'ast>),
        Assertion(AssertionStatement<'ast>),
        Iteration(IterationStatement<'ast>),
    }

    #[derive(Debug, FromPest, PartialEq, Clone)]
    #[pest_ast(rule(Rule::definition_statement))]
    pub struct DefinitionStatement<'ast> {
        pub lhs: Vec<TypedIdentifierOrAssignee<'ast>>,
        pub expression: Expression<'ast>,
        #[pest_ast(outer())]
        pub span: Span<'ast>,
    }

    #[derive(Debug, FromPest, PartialEq, Clone)]
    #[pest_ast(rule(Rule::expression_statement))]
    pub struct AssertionStatement<'ast> {
        pub expression: Expression<'ast>,
        #[pest_ast(outer())]
        pub span: Span<'ast>,
    }

    #[derive(Debug, FromPest, PartialEq, Clone)]
    #[pest_ast(rule(Rule::iteration_statement))]
    pub struct IterationStatement<'ast> {
        pub ty: Type<'ast>,
        pub index: IdentifierExpression<'ast>,
        pub from: Expression<'ast>,
        pub to: Expression<'ast>,
        pub statements: Vec<Statement<'ast>>,
        #[pest_ast(outer())]
        pub span: Span<'ast>,
    }

    #[derive(Debug, FromPest, PartialEq, Clone)]
    #[pest_ast(rule(Rule::return_statement))]
    pub struct ReturnStatement<'ast> {
        pub expressions: Vec<Expression<'ast>>,
        #[pest_ast(outer())]
        pub span: Span<'ast>,
    }

    #[derive(Debug, PartialEq, Clone)]
    pub enum BinaryOperator {
        BitXor,
        BitAnd,
        BitOr,
        RightShift,
        LeftShift,
        Or,
        And,
        Add,
        Sub,
        Mul,
        Div,
        Rem,
        Eq,
        NotEq,
        Lt,
        Gt,
        Lte,
        Gte,
        Pow,
    }

    #[derive(Debug, PartialEq, Clone)]
    pub enum Expression<'ast> {
        Ternary(TernaryExpression<'ast>),
        Binary(BinaryExpression<'ast>),
        Unary(UnaryExpression<'ast>),
        Postfix(PostfixExpression<'ast>),
        Identifier(IdentifierExpression<'ast>),
        Literal(LiteralExpression<'ast>),
        InlineArray(InlineArrayExpression<'ast>),
        InlineStruct(InlineStructExpression<'ast>),
        ArrayInitializer(ArrayInitializerExpression<'ast>),
    }

    #[derive(Debug, FromPest, PartialEq, Clone)]
    #[pest_ast(rule(Rule::term))]
    pub enum Term<'ast> {
        Expression(Expression<'ast>),
        InlineStruct(InlineStructExpression<'ast>),
        Ternary(TernaryExpression<'ast>),
        Primary(PrimaryExpression<'ast>),
        InlineArray(InlineArrayExpression<'ast>),
        ArrayInitializer(ArrayInitializerExpression<'ast>),
    }

    #[derive(Debug, FromPest, PartialEq, Clone)]
    #[pest_ast(rule(Rule::postfixed_term))]
    pub struct PostfixedTerm<'ast> {
        pub base: Term<'ast>,
        pub accesses: Vec<Access<'ast>>,
        #[pest_ast(outer())]
        pub span: Span<'ast>,
    }

    #[derive(Debug, Clone, PartialEq)]
    pub struct PostfixExpression<'ast> {
        pub base: Box<Expression<'ast>>,
        pub accesses: Vec<Access<'ast>>,
        pub span: Span<'ast>,
    }

    impl<'ast> From<PostfixedTerm<'ast>> for Expression<'ast> {
        fn from(t: PostfixedTerm<'ast>) -> Self {
            let base = Expression::from(t.base);
            let accesses = t.accesses;
            if accesses.is_empty() {
                base
            } else {
                Expression::Postfix(PostfixExpression {
                    base: Box::new(base),
                    accesses,
                    span: t.span,
                })
            }
        }
    }

    #[derive(Debug, FromPest, PartialEq, Clone)]
    #[pest_ast(rule(Rule::powered_term))]
    struct PoweredTerm<'ast> {
        base: PostfixedTerm<'ast>,
        op: Option<PowOperator>,
        exponent: Option<ExponentExpression<'ast>>,
        #[pest_ast(outer())]
        span: Span<'ast>,
    }

    #[derive(Debug, FromPest, PartialEq, Clone)]
    #[pest_ast(rule(Rule::op_pow))]
    struct PowOperator;

    impl<'ast> From<PoweredTerm<'ast>> for Expression<'ast> {
        fn from(t: PoweredTerm<'ast>) -> Self {
            let base = Expression::from(t.base);

            match t.exponent {
                Some(exponent) => Expression::Binary(BinaryExpression {
                    op: BinaryOperator::Pow,
                    left: Box::new(base),
                    right: Box::new(exponent.into()),
                    span: t.span,
                }),
                None => base,
            }
        }
    }

    #[derive(Debug, FromPest, PartialEq, Clone)]
    #[pest_ast(rule(Rule::unaried_term))]
    struct UnariedTerm<'ast> {
        op: Option<UnaryOperator>,
        expression: PoweredTerm<'ast>,
        #[pest_ast(outer())]
        span: Span<'ast>,
    }

    impl<'ast> From<UnariedTerm<'ast>> for Expression<'ast> {
        fn from(t: UnariedTerm<'ast>) -> Self {
            let expression = Expression::from(t.expression);

            match t.op {
                Some(sign) => Expression::Unary(UnaryExpression {
                    op: sign,
                    expression: Box::new(expression),
                    span: t.span,
                }),
                None => expression,
            }
        }
    }

    #[derive(Debug, FromPest, PartialEq, Clone)]
    #[pest_ast(rule(Rule::op_unary))]
    pub enum UnaryOperator {
        Pos(PosOperator),
        Neg(NegOperator),
        Not(NotOperator),
    }

    #[derive(Debug, FromPest, PartialEq, Clone)]
    #[pest_ast(rule(Rule::op_pos))]
    pub struct PosOperator;

    #[derive(Debug, FromPest, PartialEq, Clone)]
    #[pest_ast(rule(Rule::op_neg))]
    pub struct NegOperator;

    #[derive(Debug, FromPest, PartialEq, Clone)]
    #[pest_ast(rule(Rule::op_not))]
    pub struct NotOperator;

    impl<'ast> From<Term<'ast>> for Expression<'ast> {
        fn from(t: Term<'ast>) -> Self {
            match t {
                Term::Expression(e) => e,
                Term::Ternary(e) => Expression::Ternary(e),
                Term::Primary(e) => e.into(),
                Term::InlineArray(e) => Expression::InlineArray(e),
                Term::InlineStruct(e) => Expression::InlineStruct(e),
                Term::ArrayInitializer(e) => Expression::ArrayInitializer(e),
            }
        }
    }

    #[derive(Debug, FromPest, PartialEq, Clone)]
    #[pest_ast(rule(Rule::primary_expression))]
    pub enum PrimaryExpression<'ast> {
        Identifier(IdentifierExpression<'ast>),
        Literal(LiteralExpression<'ast>),
    }

    impl<'ast> From<PrimaryExpression<'ast>> for Expression<'ast> {
        fn from(e: PrimaryExpression<'ast>) -> Self {
            match e {
                PrimaryExpression::Literal(c) => Expression::Literal(c),
                PrimaryExpression::Identifier(i) => Expression::Identifier(i),
            }
        }
    }

    #[derive(Debug, FromPest, PartialEq, Clone)]
    #[pest_ast(rule(Rule::exponent_expression))]
    pub enum ExponentExpression<'ast> {
        Expression(Expression<'ast>),
        Primary(PrimaryExpression<'ast>),
    }

    impl<'ast> From<ExponentExpression<'ast>> for Expression<'ast> {
        fn from(e: ExponentExpression<'ast>) -> Self {
            match e {
                ExponentExpression::Expression(e) => e,
                ExponentExpression::Primary(e) => e.into(),
            }
        }
    }

    #[derive(Debug, FromPest, PartialEq, Clone)]
    #[pest_ast(rule(Rule::spread_or_expression))]
    pub enum SpreadOrExpression<'ast> {
        Spread(Spread<'ast>),
        Expression(Expression<'ast>),
    }

    #[derive(Debug, FromPest, PartialEq, Clone)]
    #[pest_ast(rule(Rule::spread))]
    pub struct Spread<'ast> {
        pub expression: Expression<'ast>,
        #[pest_ast(outer())]
        pub span: Span<'ast>,
    }

    #[derive(Debug, FromPest, PartialEq, Clone)]
    #[pest_ast(rule(Rule::range_or_expression))]
    pub enum RangeOrExpression<'ast> {
        Range(Range<'ast>),
        Expression(Expression<'ast>),
    }

    #[derive(Debug, FromPest, PartialEq, Clone)]
    #[pest_ast(rule(Rule::range))]
    pub struct Range<'ast> {
        pub from: Option<FromExpression<'ast>>,
        pub to: Option<ToExpression<'ast>>,
        #[pest_ast(outer())]
        pub span: Span<'ast>,
    }

    #[derive(Debug, FromPest, PartialEq, Clone)]
    #[pest_ast(rule(Rule::from_expression))]
    pub struct FromExpression<'ast>(pub Expression<'ast>);

    #[derive(Debug, FromPest, PartialEq, Clone)]
    #[pest_ast(rule(Rule::to_expression))]
    pub struct ToExpression<'ast>(pub Expression<'ast>);

    #[derive(Debug, FromPest, PartialEq, Clone)]
    #[pest_ast(rule(Rule::inline_array_expression))]
    pub struct InlineArrayExpression<'ast> {
        pub expressions: Vec<SpreadOrExpression<'ast>>,
        #[pest_ast(outer())]
        pub span: Span<'ast>,
    }

    #[derive(Debug, FromPest, PartialEq, Clone)]
    #[pest_ast(rule(Rule::inline_struct_expression))]
    pub struct InlineStructExpression<'ast> {
        pub ty: IdentifierExpression<'ast>,
        pub members: Vec<InlineStructMember<'ast>>,
        #[pest_ast(outer())]
        pub span: Span<'ast>,
    }

    #[derive(Debug, FromPest, PartialEq, Clone)]
    #[pest_ast(rule(Rule::inline_struct_member))]
    pub struct InlineStructMember<'ast> {
        pub id: IdentifierExpression<'ast>,
        pub expression: Expression<'ast>,
        #[pest_ast(outer())]
        pub span: Span<'ast>,
    }

    #[derive(Debug, FromPest, PartialEq, Clone)]
    #[pest_ast(rule(Rule::array_initializer_expression))]
    pub struct ArrayInitializerExpression<'ast> {
        pub value: Box<Expression<'ast>>,
        pub count: Box<Expression<'ast>>,
        #[pest_ast(outer())]
        pub span: Span<'ast>,
    }

    #[derive(Debug, FromPest, PartialEq, Clone)]
    #[pest_ast(rule(Rule::typed_identifier_or_assignee))]
    pub enum TypedIdentifierOrAssignee<'ast> {
        Assignee(Assignee<'ast>),
        TypedIdentifier(TypedIdentifier<'ast>),
    }

    #[derive(Debug, FromPest, PartialEq, Clone)]
    #[pest_ast(rule(Rule::typed_identifier))]
    pub struct TypedIdentifier<'ast> {
        pub ty: Type<'ast>,
        pub identifier: IdentifierExpression<'ast>,
        #[pest_ast(outer())]
        pub span: Span<'ast>,
    }

    #[allow(clippy::large_enum_variant)]
    #[derive(Debug, FromPest, PartialEq, Clone)]
    #[pest_ast(rule(Rule::access))]
    pub enum Access<'ast> {
        Call(CallAccess<'ast>),
        Select(ArrayAccess<'ast>),
        Member(MemberAccess<'ast>),
    }

    #[derive(Debug, FromPest, PartialEq, Clone)]
    #[pest_ast(rule(Rule::assignee_access))]
    pub enum AssigneeAccess<'ast> {
        Select(ArrayAccess<'ast>),
        Member(MemberAccess<'ast>),
    }

    #[derive(Debug, FromPest, PartialEq, Clone)]
    #[pest_ast(rule(Rule::call_access))]
    pub struct CallAccess<'ast> {
        pub explicit_generics: Option<ExplicitGenerics<'ast>>,
        pub arguments: Arguments<'ast>,
        #[pest_ast(outer())]
        pub span: Span<'ast>,
    }

    #[derive(Debug, FromPest, PartialEq, Clone)]
    #[pest_ast(rule(Rule::explicit_generics))]
    pub struct ExplicitGenerics<'ast> {
        pub values: Vec<ConstantGenericValue<'ast>>,
        #[pest_ast(outer())]
        pub span: Span<'ast>,
    }

    #[derive(Debug, FromPest, PartialEq, Clone)]
    #[pest_ast(rule(Rule::constant_generics_value))]
    pub enum ConstantGenericValue<'ast> {
        Value(LiteralExpression<'ast>),
        Identifier(IdentifierExpression<'ast>),
        Underscore(Underscore<'ast>),
    }

    #[derive(Debug, FromPest, PartialEq, Clone)]
    #[pest_ast(rule(Rule::underscore))]
    pub struct Underscore<'ast> {
        #[pest_ast(outer())]
        pub span: Span<'ast>,
    }

    #[derive(Debug, FromPest, PartialEq, Clone)]
    #[pest_ast(rule(Rule::arguments))]
    pub struct Arguments<'ast> {
        pub expressions: Vec<Expression<'ast>>,
        #[pest_ast(outer())]
        pub span: Span<'ast>,
    }

    #[derive(Debug, FromPest, PartialEq, Clone)]
    #[pest_ast(rule(Rule::array_access))]
    pub struct ArrayAccess<'ast> {
        pub expression: RangeOrExpression<'ast>,
        #[pest_ast(outer())]
        pub span: Span<'ast>,
    }

    #[derive(Debug, FromPest, PartialEq, Clone)]
    #[pest_ast(rule(Rule::member_access))]
    pub struct MemberAccess<'ast> {
        pub id: IdentifierExpression<'ast>,
        #[pest_ast(outer())]
        pub span: Span<'ast>,
    }

    #[derive(Debug, PartialEq, Clone)]
    pub struct BinaryExpression<'ast> {
        pub op: BinaryOperator,
        pub left: Box<Expression<'ast>>,
        pub right: Box<Expression<'ast>>,
        pub span: Span<'ast>,
    }

    #[derive(Debug, PartialEq, Clone)]
    pub struct UnaryExpression<'ast> {
        pub op: UnaryOperator,
        pub expression: Box<Expression<'ast>>,
        pub span: Span<'ast>,
    }

    #[derive(Debug, FromPest, PartialEq, Clone)]
    #[pest_ast(rule(Rule::conditional_expression))]
    pub struct TernaryExpression<'ast> {
        pub first: Box<Expression<'ast>>,
        pub second: Box<Expression<'ast>>,
        pub third: Box<Expression<'ast>>,
        #[pest_ast(outer())]
        pub span: Span<'ast>,
    }

    impl<'ast> Expression<'ast> {
        pub fn ternary(
            first: Box<Expression<'ast>>,
            second: Box<Expression<'ast>>,
            third: Box<Expression<'ast>>,
            span: Span<'ast>,
        ) -> Self {
            Expression::Ternary(TernaryExpression {
                first,
                second,
                third,
                span,
            })
        }

        pub fn binary(
            op: BinaryOperator,
            left: Box<Expression<'ast>>,
            right: Box<Expression<'ast>>,
            span: Span<'ast>,
        ) -> Self {
            Expression::Binary(BinaryExpression {
                op,
                left,
                right,
                span,
            })
        }

        pub fn span(&self) -> &Span<'ast> {
            match self {
                Expression::Binary(b) => &b.span,
                Expression::Identifier(i) => &i.span,
                Expression::Literal(c) => c.span(),
                Expression::Ternary(t) => &t.span,
                Expression::Postfix(p) => &p.span,
                Expression::InlineArray(a) => &a.span,
                Expression::InlineStruct(s) => &s.span,
                Expression::ArrayInitializer(a) => &a.span,
                Expression::Unary(u) => &u.span,
            }
        }
    }

    impl<'ast> FromPest<'ast> for Expression<'ast> {
        type Rule = Rule;
        type FatalError = Void;

        // We implement AST creation manually here for Expression
        // `pest` should yield an `expression` which we can generate AST with, based on precedence rules
        fn from_pest(pest: &mut Pairs<'ast, Rule>) -> Result<Self, ConversionError<Void>> {
            // get a clone to "try" to match
            let mut clone = pest.clone();
            // advance by one pair in the clone, if none error out, `pest` is still the original
            let pair = clone.next().ok_or(::from_pest::ConversionError::NoMatch)?;
            // this should be an expression
            match pair.as_rule() {
                Rule::expression => {
                    // we can replace `pest` with the clone we tried with and got pairs from to create the AST
                    *pest = clone;
                    Ok(*climb(pair))
                }
                _ => Err(ConversionError::NoMatch),
            }
        }
    }

    #[derive(Debug, FromPest, PartialEq, Clone)]
    #[pest_ast(rule(Rule::literal))]
    pub enum LiteralExpression<'ast> {
        DecimalLiteral(DecimalLiteralExpression<'ast>),
        BooleanLiteral(BooleanLiteralExpression<'ast>),
        HexLiteral(HexLiteralExpression<'ast>),
    }

    impl<'ast> LiteralExpression<'ast> {
        pub fn span(&self) -> &Span<'ast> {
            match self {
                LiteralExpression::DecimalLiteral(n) => &n.span,
                LiteralExpression::BooleanLiteral(c) => &c.span,
                LiteralExpression::HexLiteral(h) => &h.span,
            }
        }
    }

    #[derive(Debug, FromPest, PartialEq, Clone)]
    #[pest_ast(rule(Rule::decimal_suffix))]
    pub enum DecimalSuffix<'ast> {
        U8(U8Suffix<'ast>),
        U16(U16Suffix<'ast>),
        U32(U32Suffix<'ast>),
        U64(U64Suffix<'ast>),
        Field(FieldSuffix<'ast>),
    }

    #[derive(Debug, FromPest, PartialEq, Clone)]
    #[pest_ast(rule(Rule::decimal_suffix_u8))]
    pub struct U8Suffix<'ast> {
        #[pest_ast(outer())]
        pub span: Span<'ast>,
    }

    #[derive(Debug, FromPest, PartialEq, Clone)]
    #[pest_ast(rule(Rule::decimal_suffix_u16))]
    pub struct U16Suffix<'ast> {
        #[pest_ast(outer())]
        pub span: Span<'ast>,
    }

    #[derive(Debug, FromPest, PartialEq, Clone)]
    #[pest_ast(rule(Rule::decimal_suffix_u32))]
    pub struct U32Suffix<'ast> {
        #[pest_ast(outer())]
        pub span: Span<'ast>,
    }

    #[derive(Debug, FromPest, PartialEq, Clone)]
    #[pest_ast(rule(Rule::decimal_suffix_u64))]
    pub struct U64Suffix<'ast> {
        #[pest_ast(outer())]
        pub span: Span<'ast>,
    }

    #[derive(Debug, FromPest, PartialEq, Clone)]
    #[pest_ast(rule(Rule::decimal_suffix_field))]
    pub struct FieldSuffix<'ast> {
        #[pest_ast(outer())]
        pub span: Span<'ast>,
    }

    #[derive(Debug, FromPest, PartialEq, Clone)]
    #[pest_ast(rule(Rule::decimal_number))]
    pub struct DecimalNumber<'ast> {
        #[pest_ast(outer())]
        pub span: Span<'ast>,
    }

    #[derive(Debug, FromPest, PartialEq, Clone)]
    #[pest_ast(rule(Rule::decimal_literal))]
    pub struct DecimalLiteralExpression<'ast> {
        pub value: DecimalNumber<'ast>,
        pub suffix: Option<DecimalSuffix<'ast>>,
        #[pest_ast(outer())]
        pub span: Span<'ast>,
    }

    #[derive(Debug, FromPest, PartialEq, Clone)]
    #[pest_ast(rule(Rule::boolean_literal))]
    pub struct BooleanLiteralExpression<'ast> {
        #[pest_ast(outer(with(span_into_str)))]
        pub value: String,
        #[pest_ast(outer())]
        pub span: Span<'ast>,
    }

    #[derive(Debug, FromPest, PartialEq, Clone)]
    #[pest_ast(rule(Rule::hex_literal))]
    pub struct HexLiteralExpression<'ast> {
        pub value: HexNumberExpression<'ast>,
        #[pest_ast(outer())]
        pub span: Span<'ast>,
    }

    #[derive(Debug, FromPest, PartialEq, Clone)]
    #[pest_ast(rule(Rule::hex_number))]
    pub enum HexNumberExpression<'ast> {
        U8(U8NumberExpression<'ast>),
        U16(U16NumberExpression<'ast>),
        U32(U32NumberExpression<'ast>),
        U64(U64NumberExpression<'ast>),
    }

    #[derive(Debug, FromPest, PartialEq, Clone)]
    #[pest_ast(rule(Rule::hex_number_u8))]
    pub struct U8NumberExpression<'ast> {
        #[pest_ast(outer(with(span_into_str)))]
        pub value: String,
        #[pest_ast(outer())]
        pub span: Span<'ast>,
    }

    #[derive(Debug, FromPest, PartialEq, Clone)]
    #[pest_ast(rule(Rule::hex_number_u16))]
    pub struct U16NumberExpression<'ast> {
        #[pest_ast(outer(with(span_into_str)))]
        pub value: String,
        #[pest_ast(outer())]
        pub span: Span<'ast>,
    }

    #[derive(Debug, FromPest, PartialEq, Clone)]
    #[pest_ast(rule(Rule::hex_number_u32))]
    pub struct U32NumberExpression<'ast> {
        #[pest_ast(outer(with(span_into_str)))]
        pub value: String,
        #[pest_ast(outer())]
        pub span: Span<'ast>,
    }

    #[derive(Debug, FromPest, PartialEq, Clone)]
    #[pest_ast(rule(Rule::hex_number_u64))]
    pub struct U64NumberExpression<'ast> {
        #[pest_ast(outer(with(span_into_str)))]
        pub value: String,
        #[pest_ast(outer())]
        pub span: Span<'ast>,
    }

    #[derive(Debug, FromPest, PartialEq, Clone)]
    #[pest_ast(rule(Rule::identifier))]
    pub struct IdentifierExpression<'ast> {
        #[pest_ast(outer(with(span_into_str)))]
        pub value: String,
        #[pest_ast(outer())]
        pub span: Span<'ast>,
    }

    #[derive(Debug, FromPest, PartialEq, Clone)]
    #[pest_ast(rule(Rule::assignee))]
    pub struct Assignee<'ast> {
        pub id: IdentifierExpression<'ast>,      // a
        pub accesses: Vec<AssigneeAccess<'ast>>, // [42 + x].foo[7]
        #[pest_ast(outer())]
        pub span: Span<'ast>,
    }

    fn span_into_str(span: Span) -> String {
        span.as_str().to_string()
    }

    #[derive(Debug, FromPest, PartialEq, Clone)]
    #[pest_ast(rule(Rule::EOI))]
    #[allow(clippy::upper_case_acronyms)]
    pub struct EOI;
}

struct Prog<'ast>(ast::File<'ast>);

impl<'ast> From<Pairs<'ast, Rule>> for Prog<'ast> {
    fn from(mut pairs: Pairs<'ast, Rule>) -> Prog<'ast> {
        Prog(ast::File::from_pest(&mut pairs).unwrap())
    }
}

#[derive(PartialEq, Clone, Debug)]
pub struct Error(PestError<Rule>);

impl fmt::Display for Error {
    fn fmt(&self, f: &mut fmt::Formatter) -> fmt::Result {
        write!(f, "{}", self.0)
    }
}

pub fn generate_ast(input: &str) -> Result<ast::File, Error> {
    let parse_tree = parse(input).map_err(Error)?;
    Ok(Prog::from(parse_tree).0)
}

#[cfg(test)]
mod tests {
    use super::ast::*;
    use super::*;
    use pest::Span;

    #[test]
    fn examples() {
        use glob::glob;
        use std::fs;
        use std::io::Read;
        // Traverse all .zok files in examples dir
        for entry in glob("../zokrates_cli/examples/**/*.zok").expect("Failed to read glob pattern")
        {
            match entry {
                Ok(path) => {
                    if path.to_str().unwrap().contains("error") {
                        continue;
                    }
                    println!("Parsing {:?}", path.display());
                    let mut file = fs::File::open(path).unwrap();
                    let mut data = String::new();
                    file.read_to_string(&mut data).unwrap();
                    let _res = generate_ast(&data).unwrap();
                }
                Err(e) => println!("{:?}", e),
            }
        }
    }

    impl<'ast> Expression<'ast> {
        pub fn add(left: Expression<'ast>, right: Expression<'ast>, span: Span<'ast>) -> Self {
            Self::binary(BinaryOperator::Add, Box::new(left), Box::new(right), span)
        }

        pub fn mul(left: Expression<'ast>, right: Expression<'ast>, span: Span<'ast>) -> Self {
            Self::binary(BinaryOperator::Mul, Box::new(left), Box::new(right), span)
        }

        pub fn pow(left: Expression<'ast>, right: Expression<'ast>, span: Span<'ast>) -> Self {
            Self::binary(BinaryOperator::Pow, Box::new(left), Box::new(right), span)
        }

        pub fn if_else(
            condition: Expression<'ast>,
            consequence: Expression<'ast>,
            alternative: Expression<'ast>,
            span: Span<'ast>,
        ) -> Self {
            Self::ternary(
                Box::new(condition),
                Box::new(consequence),
                Box::new(alternative),
                span,
            )
        }
    }

    #[test]
    fn one_plus_one() {
        let source = r#"import "foo"
                def main() -> (field): return 1 + 1
"#;
        assert_eq!(
            generate_ast(source),
            Ok(File {
                pragma: None,
                declarations: vec![
                    SymbolDeclaration::Import(ImportDirective::Main(MainImportDirective {
                        source: ImportSource {
                            value: String::from("foo"),
                            span: Span::new(source, 8, 11).unwrap()
                        },
                        alias: None,
                        span: Span::new(source, 0, 29).unwrap()
                    })),
                    SymbolDeclaration::Function(FunctionDefinition {
                        generics: vec![],
                        id: IdentifierExpression {
                            value: String::from("main"),
                            span: Span::new(source, 33, 37).unwrap()
                        },
                        parameters: vec![],
                        returns: vec![Type::Basic(BasicType::Field(FieldType {
                            span: Span::new(source, 44, 49).unwrap()
                        }))],
                        statements: vec![Statement::Return(ReturnStatement {
                            expressions: vec![Expression::add(
                                Expression::Literal(LiteralExpression::DecimalLiteral(
                                    DecimalLiteralExpression {
                                        value: DecimalNumber {
                                            span: Span::new(source, 59, 60).unwrap()
                                        },
                                        suffix: None,
                                        span: Span::new(source, 59, 60).unwrap()
                                    }
                                )),
                                Expression::Literal(LiteralExpression::DecimalLiteral(
                                    DecimalLiteralExpression {
                                        value: DecimalNumber {
                                            span: Span::new(source, 63, 64).unwrap()
                                        },
                                        suffix: None,
                                        span: Span::new(source, 63, 64).unwrap()
                                    }
                                )),
                                Span::new(source, 59, 64).unwrap()
                            )],
                            span: Span::new(source, 52, 64).unwrap(),
                        })],
                        span: Span::new(source, 29, source.len()).unwrap(),
                    })
                ],
                eoi: EOI {},
                span: Span::new(source, 0, 65).unwrap()
            })
        );
    }

    #[test]
    fn precedence() {
        let source = r#"import "foo"
                def main() -> (field): return 1 + 2 * 3 ** 4
"#;
        assert_eq!(
            generate_ast(source),
            Ok(File {
                pragma: None,
                declarations: vec![
                    SymbolDeclaration::Import(ImportDirective::Main(MainImportDirective {
                        source: ImportSource {
                            value: String::from("foo"),
                            span: Span::new(source, 8, 11).unwrap()
                        },
                        alias: None,
                        span: Span::new(source, 0, 29).unwrap()
                    })),
                    SymbolDeclaration::Function(FunctionDefinition {
                        generics: vec![],
                        id: IdentifierExpression {
                            value: String::from("main"),
                            span: Span::new(source, 33, 37).unwrap()
                        },
                        parameters: vec![],
                        returns: vec![Type::Basic(BasicType::Field(FieldType {
                            span: Span::new(source, 44, 49).unwrap()
                        }))],
                        statements: vec![Statement::Return(ReturnStatement {
                            expressions: vec![Expression::add(
                                Expression::Literal(LiteralExpression::DecimalLiteral(
                                    DecimalLiteralExpression {
                                        suffix: None,
                                        value: DecimalNumber {
                                            span: Span::new(source, 59, 60).unwrap()
                                        },
                                        span: Span::new(source, 59, 60).unwrap()
                                    }
                                )),
                                Expression::mul(
                                    Expression::Literal(LiteralExpression::DecimalLiteral(
                                        DecimalLiteralExpression {
                                            suffix: None,
                                            value: DecimalNumber {
                                                span: Span::new(source, 63, 64).unwrap()
                                            },
                                            span: Span::new(source, 63, 64).unwrap()
                                        }
                                    )),
                                    Expression::pow(
                                        Expression::Literal(LiteralExpression::DecimalLiteral(
                                            DecimalLiteralExpression {
                                                suffix: None,
                                                value: DecimalNumber {
                                                    span: Span::new(source, 67, 68).unwrap()
                                                },
                                                span: Span::new(source, 67, 68).unwrap()
                                            }
                                        )),
                                        Expression::Literal(LiteralExpression::DecimalLiteral(
                                            DecimalLiteralExpression {
                                                suffix: None,
                                                value: DecimalNumber {
                                                    span: Span::new(source, 72, 73).unwrap()
                                                },
                                                span: Span::new(source, 72, 73).unwrap()
                                            }
                                        )),
                                        Span::new(source, 67, 73).unwrap()
                                    ),
                                    Span::new(source, 63, 73).unwrap()
                                ),
                                Span::new(source, 59, 73).unwrap()
                            )],
                            span: Span::new(source, 52, 73).unwrap(),
                        })],
                        span: Span::new(source, 29, 74).unwrap(),
                    })
                ],
                eoi: EOI {},
                span: Span::new(source, 0, 74).unwrap()
            })
        );
    }

    #[test]
    fn ternary() {
        let source = r#"import "foo"
                def main() -> (field): return if 1 then 2 else 3 fi
"#;
        assert_eq!(
            generate_ast(source),
            Ok(File {
                pragma: None,
                declarations: vec![
                    SymbolDeclaration::Import(ImportDirective::Main(MainImportDirective {
                        source: ImportSource {
                            value: String::from("foo"),
                            span: Span::new(source, 8, 11).unwrap()
                        },
                        alias: None,
                        span: Span::new(source, 0, 29).unwrap()
                    })),
                    SymbolDeclaration::Function(FunctionDefinition {
                        generics: vec![],
                        id: IdentifierExpression {
                            value: String::from("main"),
                            span: Span::new(source, 33, 37).unwrap()
                        },
                        parameters: vec![],
                        returns: vec![Type::Basic(BasicType::Field(FieldType {
                            span: Span::new(source, 44, 49).unwrap()
                        }))],
                        statements: vec![Statement::Return(ReturnStatement {
                            expressions: vec![Expression::if_else(
                                Expression::Literal(LiteralExpression::DecimalLiteral(
                                    DecimalLiteralExpression {
                                        suffix: None,
                                        value: DecimalNumber {
                                            span: Span::new(source, 62, 63).unwrap()
                                        },
                                        span: Span::new(source, 62, 63).unwrap()
                                    }
                                )),
                                Expression::Literal(LiteralExpression::DecimalLiteral(
                                    DecimalLiteralExpression {
                                        suffix: None,
                                        value: DecimalNumber {
                                            span: Span::new(source, 69, 70).unwrap()
                                        },
                                        span: Span::new(source, 69, 70).unwrap()
                                    }
                                )),
                                Expression::Literal(LiteralExpression::DecimalLiteral(
                                    DecimalLiteralExpression {
                                        suffix: None,
                                        value: DecimalNumber {
                                            span: Span::new(source, 76, 77).unwrap()
                                        },
                                        span: Span::new(source, 76, 77).unwrap()
                                    }
                                )),
                                Span::new(source, 59, 80).unwrap()
                            )],
                            span: Span::new(source, 52, 80).unwrap(),
                        })],
                        span: Span::new(source, 29, 81).unwrap(),
                    })
                ],
                eoi: EOI {},
                span: Span::new(source, 0, 81).unwrap()
            })
        );
    }

    #[test]
    fn parentheses() {
        let source = r#"def main() -> (field): return (1)
"#;
        assert_eq!(
            generate_ast(source),
            Ok(File {
                pragma: None,
                declarations: vec![SymbolDeclaration::Function(FunctionDefinition {
                    generics: vec![],
                    id: IdentifierExpression {
                        value: String::from("main"),
                        span: Span::new(source, 4, 8).unwrap()
                    },
                    parameters: vec![],
                    returns: vec![Type::Basic(BasicType::Field(FieldType {
                        span: Span::new(source, 15, 20).unwrap()
                    }))],
                    statements: vec![Statement::Return(ReturnStatement {
                        expressions: vec![Expression::Literal(LiteralExpression::DecimalLiteral(
                            DecimalLiteralExpression {
                                suffix: None,
                                value: DecimalNumber {
                                    span: Span::new(source, 31, 32).unwrap()
                                },
                                span: Span::new(source, 31, 32).unwrap()
                            }
                        ))],
                        span: Span::new(source, 23, 33).unwrap(),
                    })],
                    span: Span::new(source, 0, 34).unwrap(),
                })],
                eoi: EOI {},
                span: Span::new(source, 0, 34).unwrap()
            })
        );
    }

    #[test]
    fn multidef() {
        let source = r#"def main() -> (field): field a, b = foo(1, 2 + 3)
"#;
        assert_eq!(
            generate_ast(source),
            Ok(File {
                pragma: None,
                declarations: vec![SymbolDeclaration::Function(FunctionDefinition {
                    generics: vec![],
                    id: IdentifierExpression {
                        value: String::from("main"),
                        span: Span::new(source, 4, 8).unwrap()
                    },
                    parameters: vec![],
                    returns: vec![Type::Basic(BasicType::Field(FieldType {
                        span: Span::new(source, 15, 20).unwrap()
                    }))],
                    statements: vec![Statement::Definition(DefinitionStatement {
                        lhs: vec![
                            TypedIdentifierOrAssignee::TypedIdentifier(TypedIdentifier {
                                ty: Type::Basic(BasicType::Field(FieldType {
                                    span: Span::new(source, 23, 28).unwrap()
                                })),
                                identifier: IdentifierExpression {
                                    value: String::from("a"),
                                    span: Span::new(source, 29, 30).unwrap(),
                                },
                                span: Span::new(source, 23, 30).unwrap()
                            }),
                            TypedIdentifierOrAssignee::Assignee(Assignee {
                                id: IdentifierExpression {
                                    value: String::from("b"),
                                    span: Span::new(source, 32, 33).unwrap(),
                                },
                                accesses: vec![],
                                span: Span::new(source, 32, 34).unwrap()
                            }),
                        ],
                        expression: Expression::Postfix(PostfixExpression {
                            base: Box::new(Expression::Identifier(IdentifierExpression {
                                value: String::from("foo"),
<<<<<<< HEAD
                                span: Span::new(&source, 36, 39).unwrap()
                            })),
=======
                                span: Span::new(source, 36, 39).unwrap()
                            },
>>>>>>> 1f8b15a1
                            accesses: vec![Access::Call(CallAccess {
                                explicit_generics: None,
                                arguments: Arguments {
                                    expressions: vec![
                                        Expression::Literal(LiteralExpression::DecimalLiteral(
                                            DecimalLiteralExpression {
                                                suffix: None,
                                                value: DecimalNumber {
                                                    span: Span::new(source, 40, 41).unwrap()
                                                },
                                                span: Span::new(source, 40, 41).unwrap()
                                            }
                                        )),
                                        Expression::add(
                                            Expression::Literal(LiteralExpression::DecimalLiteral(
                                                DecimalLiteralExpression {
                                                    suffix: None,
                                                    value: DecimalNumber {
                                                        span: Span::new(source, 43, 44).unwrap()
                                                    },
                                                    span: Span::new(source, 43, 44).unwrap()
                                                }
                                            )),
                                            Expression::Literal(LiteralExpression::DecimalLiteral(
                                                DecimalLiteralExpression {
                                                    suffix: None,
                                                    value: DecimalNumber {
                                                        span: Span::new(source, 47, 48).unwrap()
                                                    },
                                                    span: Span::new(source, 47, 48).unwrap()
                                                }
                                            )),
                                            Span::new(source, 43, 48).unwrap()
                                        ),
                                    ],
                                    span: Span::new(source, 40, 48).unwrap()
                                },
                                span: Span::new(source, 39, 49).unwrap()
                            })],
                            span: Span::new(source, 36, 49).unwrap(),
                        }),
                        span: Span::new(source, 23, 49).unwrap()
                    })],
                    span: Span::new(source, 0, 50).unwrap(),
                })],
                eoi: EOI {},
                span: Span::new(source, 0, 50).unwrap()
            })
        );
    }

    #[test]
    fn playground() {
        let source = r#"import "foo" as bar

        struct Foo {
            field[2] foo
            Bar bar
        }

        def main<P>(private field[Q] a) -> (bool[234 + 6]):
        field a = 1
        a[32 + x][55] = foo::<a, _>(y)
        for field i in 0..3 do
               assert(a == 1 + 2 + 3+ 4+ 5+ 6+ 6+ 7+ 8 + 4+ 5+ 3+ 4+ 2+ 3)
        endfor
        assert(a.member == 1)
        return a
"#;
        let res = generate_ast(source);
        println!("{:#?}", generate_ast(source));
        assert!(res.is_ok());
    }
}<|MERGE_RESOLUTION|>--- conflicted
+++ resolved
@@ -1382,13 +1382,8 @@
                         expression: Expression::Postfix(PostfixExpression {
                             base: Box::new(Expression::Identifier(IdentifierExpression {
                                 value: String::from("foo"),
-<<<<<<< HEAD
-                                span: Span::new(&source, 36, 39).unwrap()
+                                span: Span::new(source, 36, 39).unwrap()
                             })),
-=======
-                                span: Span::new(source, 36, 39).unwrap()
-                            },
->>>>>>> 1f8b15a1
                             accesses: vec![Access::Call(CallAccess {
                                 explicit_generics: None,
                                 arguments: Arguments {
