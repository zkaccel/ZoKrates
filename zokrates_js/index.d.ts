--- conflicted
+++ resolved
@@ -3,11 +3,7 @@
   export type Backend = "bellman" | "ark";
   export type Scheme = "g16" | "gm17" | "marlin";
 
-  export type Fq = string;
-  export type Fq2 = [Fq, Fq];
-
-  export type G1Affine = [Fq, Fq];
-  export type G2Affine = [Fq2, Fq2];
+  export type VerificationKey = object;
   export type ProvingKey = Uint8Array;
 
   export type ResolveCallback = (
@@ -15,16 +11,9 @@
     path: string
   ) => ResolverResult;
 
-<<<<<<< HEAD
   export interface CompileConfig {
-    allow_unconstrained_variables?: boolean;
-    isolate_branches?: boolean;
+    isolate_branches?: boolean
   }
-=======
-   export interface CompileConfig {
-      isolate_branches?: boolean
-   }
->>>>>>> cf538e52
 
   export interface CompileOptions {
     location?: string;
@@ -32,22 +21,8 @@
     config?: CompileConfig;
   }
 
-  export interface VerificationKey {
-    alpha: G1Affine;
-    beta: G2Affine;
-    gamma: G2Affine;
-    delta: G2Affine;
-    gamma_abc: G1Affine[];
-  }
-
-  export interface ProofPoints {
-    a: G1Affine;
-    b: G2Affine;
-    c: G1Affine;
-  }
-
-  export interface Proof {
-    proof: ProofPoints;
+  export type Proof = {
+    proof: object;
     inputs: string[];
   }
 
@@ -67,13 +42,8 @@
   }
 
   export interface CompilationArtifacts {
-<<<<<<< HEAD
-    program: Uint8Array;
-    abi: string;
-=======
     program: Uint8Array,
     abi: Abi,
->>>>>>> cf538e52
   }
 
   export interface SetupKeypair {
