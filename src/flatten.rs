--- conflicted
+++ resolved
@@ -7,12 +7,13 @@
 
 const BINARY_SEPARATOR: &str = "_b";
 
-use std::collections::{HashMap, HashSet};
-use substitution::Substitution;
+use std::collections::{HashSet, HashMap};
 use absy::*;
 use field::Field;
 use flat_absy::*;
 use parameter::Parameter;
+use direct_substitution::DirectSubstitution;
+use substitution::Substitution;
 
 /// Flattener, computes flattened program.
 pub struct Flattener {
@@ -21,7 +22,7 @@
     /// Vector containing all used variables while processing the program.
     variables: HashSet<String>,
     /// Map of renamings for reassigned variables while processing the program.
-    substitution: Substitution,
+    substitution: DirectSubstitution,
     /// Map of function id to invocation counter
     function_calls: HashMap<String, usize>,
     /// Index of the next introduced variable while processing the program.
@@ -37,7 +38,7 @@
         Flattener {
             bits: bits,
             variables: HashSet::new(),
-            substitution: Substitution::new(),
+            substitution: DirectSubstitution::new(),
             function_calls: HashMap::new(),
             next_var_idx: 0,
         }
@@ -92,13 +93,8 @@
                     ),
                 ));
                 for i in 0..self.bits - 2 {
-<<<<<<< HEAD
                     let new_name = format!("{}{}{}", &subtraction_result, BINARY_SEPARATOR, i);
-                    statements_flattened.push(Statement::Definition(
-=======
-                    let new_name = format!("{}_b{}", &subtraction_result, i);
                     statements_flattened.push(FlatStatement::Definition(
->>>>>>> 4c8fb97e
                         new_name.to_string(),
                         FlatExpression::Mult(
                             box FlatExpression::Identifier(new_name.to_string()),
@@ -106,43 +102,24 @@
                         ),
                     ));
                 }
-<<<<<<< HEAD
-                let mut expr = Add(
-                    box Identifier(format!("{}{}0", &subtraction_result, BINARY_SEPARATOR)), // * 2^0
-                    box Mult(
-                        box Identifier(format!("{}{}1", &subtraction_result, BINARY_SEPARATOR)),
-                        box Number(T::from(2)),
-=======
                 let mut expr = FlatExpression::Add(
-                    box FlatExpression::Identifier(format!("{}_b0", &subtraction_result)), // * 2^0
+                    box FlatExpression::Identifier(format!("{}{}0", &subtraction_result, BINARY_SEPARATOR)), // * 2^0
                     box FlatExpression::Mult(
-                        box FlatExpression::Identifier(format!("{}_b1", &subtraction_result)),
+                        box FlatExpression::Identifier(format!("{}{}1", &subtraction_result, BINARY_SEPARATOR)),
                         box FlatExpression::Number(T::from(2)),
->>>>>>> 4c8fb97e
                     ),
                 );
                 for i in 1..self.bits / 2 {
                     expr = FlatExpression::Add(
                         box expr,
-<<<<<<< HEAD
-                        box Add(
-                            box Mult(
-                                box Identifier(format!("{}{}{}", &subtraction_result, BINARY_SEPARATOR, 2 * i)),
-                                box Number(T::from(2).pow(2 * i)),
-                            ),
-                            box Mult(
-                                box Identifier(format!("{}{}{}", &subtraction_result, BINARY_SEPARATOR, 2 * i + 1)),
-                                box Number(T::from(2).pow(2 * i + 1)),
-=======
                         box FlatExpression::Add(
                             box FlatExpression::Mult(
-                                box FlatExpression::Identifier(format!("{}_b{}", &subtraction_result, 2 * i)),
+                                box FlatExpression::Identifier(format!("{}{}{}", &subtraction_result, BINARY_SEPARATOR, 2 * i)),
                                 box FlatExpression::Number(T::from(2).pow(2 * i)),
                             ),
                             box FlatExpression::Mult(
-                                box FlatExpression::Identifier(format!("{}_b{}", &subtraction_result, 2 * i + 1)),
+                                box FlatExpression::Identifier(format!("{}{}{}", &subtraction_result, BINARY_SEPARATOR, 2 * i + 1)),
                                 box FlatExpression::Number(T::from(2).pow(2 * i + 1)),
->>>>>>> 4c8fb97e
                             ),
                         ),
                     );
@@ -150,15 +127,9 @@
                 if self.bits % 2 == 1 {
                     expr = FlatExpression::Add(
                         box expr,
-<<<<<<< HEAD
-                        box Mult(
-                            box Identifier(format!("{}{}{}", &subtraction_result, BINARY_SEPARATOR, self.bits - 3)),
-                            box Number(T::from(2).pow(self.bits - 1)),
-=======
                         box FlatExpression::Mult(
-                            box FlatExpression::Identifier(format!("{}_b{}", &subtraction_result, self.bits - 3)),
+                            box FlatExpression::Identifier(format!("{}{}{}", &subtraction_result, BINARY_SEPARATOR, self.bits - 3)),
                             box FlatExpression::Number(T::from(2).pow(self.bits - 1)),
->>>>>>> 4c8fb97e
                         ),
                     )
                 }
@@ -249,7 +220,7 @@
                 // e.g.: add_1_a_2
 
                 // Stores prefixed variables
-                let mut replacement_map = Substitution::new();
+                let mut replacement_map = DirectSubstitution::new();
 
                 // build prefix
                 match self.function_calls.clone().get(&funct.id) {
@@ -709,7 +680,7 @@
         funct: Function<T>,
     ) -> FlatFunction<T> {
         self.variables = HashSet::new();
-        self.substitution = Substitution::new();
+        self.substitution = DirectSubstitution::new();
         self.next_var_idx = 0;
         let mut arguments_flattened: Vec<Parameter> = Vec::new();
         let mut statements_flattened: Vec<FlatStatement<T>> = Vec::new();
