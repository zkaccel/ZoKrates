//! Module containing structs and enums to represent a program.
//!
//! @file absy.rs
//! @author Dennis Kuhnert <dennis.kuhnert@campus.tu-berlin.de>
//! @author Jacob Eberhardt <jacob.eberhardt@tu-berlin.de>
//! @date 2017

pub mod abi;
pub mod folder;
mod identifier;
mod parameter;
pub mod types;
mod uint;
mod variable;

<<<<<<< HEAD
pub use self::identifier::CoreIdentifier;
pub use self::parameter::Parameter;
pub use self::types::{Signature, Type};
pub use self::variable::Variable;
pub use typed_absy::uint::{bitwidth, UExpression, UExpressionInner, UMetadata};
=======
pub use crate::typed_absy::parameter::Parameter;
pub use crate::typed_absy::types::{Signature, Type};
pub use crate::typed_absy::variable::Variable;
use std::path::PathBuf;
>>>>>>> cf8600e6

use crate::typed_absy::types::{FunctionKey, MemberId};
use embed::FlatEmbed;
use std::collections::HashMap;
use std::convert::TryFrom;
use std::fmt;
use zokrates_field::field::Field;

pub use self::folder::Folder;
use typed_absy::abi::{Abi, AbiInput};
use typed_absy::types::StructMember;

pub use self::identifier::Identifier;

/// An identifier for a `TypedModule`. Typically a path or uri.
pub type TypedModuleId = PathBuf;

/// A collection of `TypedModule`s
pub type TypedModules<'ast, T> = HashMap<TypedModuleId, TypedModule<'ast, T>>;

/// A collection of `TypedFunctionSymbol`s
/// # Remarks
/// * It is the role of the semantic checker to make sure there are no duplicates for a given `FunctionKey`
///   in a given `TypedModule`, hence the use of a HashMap
pub type TypedFunctionSymbols<'ast, T> = HashMap<FunctionKey<'ast>, TypedFunctionSymbol<'ast, T>>;

/// A typed program as a collection of modules, one of them being the main
#[derive(PartialEq, Debug)]
pub struct TypedProgram<'ast, T: Field> {
    pub modules: TypedModules<'ast, T>,
    pub main: TypedModuleId,
}

impl<'ast, T: Field> TypedProgram<'ast, T> {
    pub fn abi(&self) -> Abi {
        let main = self.modules[&self.main]
            .functions
            .iter()
            .find(|(id, _)| id.id == "main")
            .unwrap()
            .1;
        let main = match main {
            TypedFunctionSymbol::Here(main) => main,
            _ => unreachable!(),
        };

        Abi {
            inputs: main
                .arguments
                .iter()
                .map(|p| AbiInput {
                    public: !p.private,
                    name: p.id.id.to_string(),
                    ty: p.id._type.clone(),
                })
                .collect(),
            outputs: main.signature.outputs.clone(),
        }
    }
}

impl<'ast, T: Field> fmt::Display for TypedProgram<'ast, T> {
    fn fmt(&self, f: &mut fmt::Formatter) -> fmt::Result {
        for (module_id, module) in &self.modules {
            writeln!(
                f,
                "| {}: |{}",
                module_id.display(),
                if *module_id == self.main {
                    "<---- main"
                } else {
                    ""
                }
            )?;
            writeln!(f, "{}", "-".repeat(100))?;
            writeln!(f, "{}", module)?;
            writeln!(f, "{}", "-".repeat(100))?;
            writeln!(f, "")?;
        }
        write!(f, "")
    }
}

/// A typed program as a collection of functions. Types have been resolved during semantic checking.
#[derive(PartialEq, Clone)]
pub struct TypedModule<'ast, T: Field> {
    /// Functions of the program
    pub functions: TypedFunctionSymbols<'ast, T>,
}

<<<<<<< HEAD
=======
impl<'ast> fmt::Display for Identifier<'ast> {
    fn fmt(&self, f: &mut fmt::Formatter) -> fmt::Result {
        if self.stack.len() == 0 && self.version == 0 {
            write!(f, "{}", self.id)
        } else {
            write!(
                f,
                "{}_{}_{}",
                self.stack
                    .iter()
                    .map(|(name, sig, count)| format!(
                        "{}_{}_{}",
                        name.display(),
                        sig.to_slug(),
                        count
                    ))
                    .collect::<Vec<_>>()
                    .join("_"),
                self.id,
                self.version
            )
        }
    }
}

impl<'ast> From<&'ast str> for Identifier<'ast> {
    fn from(id: &'ast str) -> Identifier<'ast> {
        Identifier {
            id,
            version: 0,
            stack: vec![],
        }
    }
}

#[cfg(test)]
impl<'ast> Identifier<'ast> {
    pub fn version(mut self, version: usize) -> Self {
        self.version = version;
        self
    }

    pub fn stack(mut self, stack: Vec<(TypedModuleId, FunctionKey<'ast>, usize)>) -> Self {
        self.stack = stack;
        self
    }
}

>>>>>>> cf8600e6
#[derive(Debug, Clone, PartialEq)]
pub enum TypedFunctionSymbol<'ast, T: Field> {
    Here(TypedFunction<'ast, T>),
    There(FunctionKey<'ast>, TypedModuleId),
    Flat(FlatEmbed),
}

impl<'ast, T: Field> TypedFunctionSymbol<'ast, T> {
    pub fn signature<'a>(&'a self, modules: &'a TypedModules<T>) -> Signature {
        match self {
            TypedFunctionSymbol::Here(f) => f.signature.clone(),
            TypedFunctionSymbol::There(key, module_id) => modules
                .get(module_id)
                .unwrap()
                .functions
                .get(key)
                .unwrap()
                .signature(&modules)
                .clone(),
            TypedFunctionSymbol::Flat(flat_fun) => flat_fun.signature::<T>(),
        }
    }
}

impl<'ast, T: Field> fmt::Display for TypedModule<'ast, T> {
    fn fmt(&self, f: &mut fmt::Formatter) -> fmt::Result {
        let res = self
            .functions
            .iter()
            .map(|(key, symbol)| match symbol {
                TypedFunctionSymbol::Here(ref function) => format!("def {}{}", key.id, function),
                TypedFunctionSymbol::There(ref fun_key, ref module_id) => format!(
                    "import {} from \"{}\" as {} // with signature {}",
                    fun_key.id,
                    module_id.display(),
                    key.id,
                    key.signature
                ),
                TypedFunctionSymbol::Flat(ref flat_fun) => {
                    format!("def {}{}:\n\t// hidden", key.id, flat_fun.signature::<T>())
                }
            })
            .collect::<Vec<_>>();
        write!(f, "{}", res.join("\n"))
    }
}

impl<'ast, T: Field> fmt::Debug for TypedModule<'ast, T> {
    fn fmt(&self, f: &mut fmt::Formatter) -> fmt::Result {
        write!(
            f,
            "module(\n\tfunctions:\n\t\t{}\n)",
            self.functions
                .iter()
                .map(|x| format!("{:?}", x))
                .collect::<Vec<_>>()
                .join("\n\t\t")
        )
    }
}

/// A typed function
#[derive(Clone, PartialEq)]
pub struct TypedFunction<'ast, T: Field> {
    /// Arguments of the function
    pub arguments: Vec<Parameter<'ast>>,
    /// Vector of statements that are executed when running the function
    pub statements: Vec<TypedStatement<'ast, T>>,
    /// function signature
    pub signature: Signature,
}

impl<'ast, T: Field> fmt::Display for TypedFunction<'ast, T> {
    fn fmt(&self, f: &mut fmt::Formatter) -> fmt::Result {
        write!(
            f,
            "({}) -> ({}):",
            self.arguments
                .iter()
                .map(|x| format!("{}", x))
                .collect::<Vec<_>>()
                .join(", "),
            self.signature
                .outputs
                .iter()
                .map(|x| format!("{}", x))
                .collect::<Vec<_>>()
                .join(", "),
        )?;

        writeln!(f, "")?;

        for s in &self.statements {
            s.fmt_indented(f, 1)?;
            writeln!(f, "")?;
        }

        Ok(())
    }
}

impl<'ast, T: Field> fmt::Debug for TypedFunction<'ast, T> {
    fn fmt(&self, f: &mut fmt::Formatter) -> fmt::Result {
        write!(
            f,
            "TypedFunction(arguments: {:?}, ...):\n{}",
            self.arguments,
            self.statements
                .iter()
                .map(|x| format!("\t{:?}", x))
                .collect::<Vec<_>>()
                .join("\n")
        )
    }
}

/// Something we can assign to.
#[derive(Clone, PartialEq, Hash, Eq)]
pub enum TypedAssignee<'ast, T: Field> {
    Identifier(Variable<'ast>),
    Select(
        Box<TypedAssignee<'ast, T>>,
        Box<FieldElementExpression<'ast, T>>,
    ),
    Member(Box<TypedAssignee<'ast, T>>, MemberId),
}

impl<'ast, T: Field> Typed for TypedAssignee<'ast, T> {
    fn get_type(&self) -> Type {
        match *self {
            TypedAssignee::Identifier(ref v) => v.get_type(),
            TypedAssignee::Select(ref a, _) => {
                let a_type = a.get_type();
                match a_type {
                    Type::Array(t) => *t.ty,
                    _ => unreachable!("an array element should only be defined over arrays"),
                }
            }
            TypedAssignee::Member(ref s, ref m) => {
                let s_type = s.get_type();
                match s_type {
                    Type::Struct(members) => *members
                        .iter()
                        .find(|member| member.id == *m)
                        .unwrap()
                        .ty
                        .clone(),
                    _ => unreachable!("a struct access should only be defined over structs"),
                }
            }
        }
    }
}

impl<'ast, T: Field> fmt::Debug for TypedAssignee<'ast, T> {
    fn fmt(&self, f: &mut fmt::Formatter) -> fmt::Result {
        match *self {
            TypedAssignee::Identifier(ref s) => write!(f, "{}", s.id),
            TypedAssignee::Select(ref a, ref e) => write!(f, "{}[{}]", a, e),
            TypedAssignee::Member(ref s, ref m) => write!(f, "{}.{}", s, m),
        }
    }
}

impl<'ast, T: Field> fmt::Display for TypedAssignee<'ast, T> {
    fn fmt(&self, f: &mut fmt::Formatter) -> fmt::Result {
        write!(f, "{:?}", self)
    }
}

/// A statement in a `TypedFunction`
#[derive(Clone, PartialEq, Hash, Eq)]
pub enum TypedStatement<'ast, T: Field> {
    Return(Vec<TypedExpression<'ast, T>>),
    Definition(TypedAssignee<'ast, T>, TypedExpression<'ast, T>),
    Declaration(Variable<'ast>),
    Condition(TypedExpression<'ast, T>, TypedExpression<'ast, T>),
    For(
        Variable<'ast>,
        FieldElementExpression<'ast, T>,
        FieldElementExpression<'ast, T>,
        Vec<TypedStatement<'ast, T>>,
    ),
    MultipleDefinition(Vec<Variable<'ast>>, TypedExpressionList<'ast, T>),
}

impl<'ast, T: Field> fmt::Debug for TypedStatement<'ast, T> {
    fn fmt(&self, f: &mut fmt::Formatter) -> fmt::Result {
        match *self {
            TypedStatement::Return(ref exprs) => {
                write!(f, "Return(")?;
                for (i, expr) in exprs.iter().enumerate() {
                    write!(f, "{}", expr)?;
                    if i < exprs.len() - 1 {
                        write!(f, ", ")?;
                    }
                }
                write!(f, ")")
            }
            TypedStatement::Declaration(ref var) => write!(f, "Declaration({:?})", var),
            TypedStatement::Definition(ref lhs, ref rhs) => {
                write!(f, "Definition({:?}, {:?})", lhs, rhs)
            }
            TypedStatement::Condition(ref lhs, ref rhs) => {
                write!(f, "Condition({:?}, {:?})", lhs, rhs)
            }
            TypedStatement::For(ref var, ref start, ref stop, ref list) => {
                write!(f, "for {:?} in {:?}..{:?} do\n", var, start, stop)?;
                for l in list {
                    write!(f, "\t\t{:?}\n", l)?;
                }
                write!(f, "\tendfor")
            }
            TypedStatement::MultipleDefinition(ref lhs, ref rhs) => {
                write!(f, "MultipleDefinition({:?}, {:?})", lhs, rhs)
            }
        }
    }
}

impl<'ast, T: Field> TypedStatement<'ast, T> {
    fn fmt_indented(&self, f: &mut fmt::Formatter, depth: usize) -> fmt::Result {
        match self {
            TypedStatement::For(variable, from, to, statements) => {
                write!(f, "{}", "\t".repeat(depth))?;
                writeln!(f, "for {} in {}..{} do", variable, from, to)?;
                for s in statements {
                    s.fmt_indented(f, depth + 1)?;
                    writeln!(f, "")?;
                }
                writeln!(f, "{}endfor", "\t".repeat(depth))
            }
            s => write!(f, "{}{}", "\t".repeat(depth), s),
        }
    }
}

impl<'ast, T: Field> fmt::Display for TypedStatement<'ast, T> {
    fn fmt(&self, f: &mut fmt::Formatter) -> fmt::Result {
        match *self {
            TypedStatement::Return(ref exprs) => {
                write!(f, "return ")?;
                for (i, expr) in exprs.iter().enumerate() {
                    write!(f, "{}", expr)?;
                    if i < exprs.len() - 1 {
                        write!(f, ", ")?;
                    }
                }
                write!(f, "")
            }
            TypedStatement::Declaration(ref var) => write!(f, "{}", var),
            TypedStatement::Definition(ref lhs, ref rhs) => write!(f, "{} = {}", lhs, rhs),
            TypedStatement::Condition(ref lhs, ref rhs) => write!(f, "{} == {}", lhs, rhs),
            TypedStatement::For(ref var, ref start, ref stop, ref list) => {
                write!(f, "for {} in {}..{} do\n", var, start, stop)?;
                for l in list {
                    write!(f, "\t\t{}\n", l)?;
                }
                write!(f, "\tendfor")
            }
            TypedStatement::MultipleDefinition(ref ids, ref rhs) => {
                for (i, id) in ids.iter().enumerate() {
                    write!(f, "{}", id)?;
                    if i < ids.len() - 1 {
                        write!(f, ", ")?;
                    }
                }
                write!(f, " = {}", rhs)
            }
        }
    }
}

pub trait Typed {
    fn get_type(&self) -> Type;
}

/// A typed expression
#[derive(Clone, PartialEq, Hash, Eq)]
pub enum TypedExpression<'ast, T: Field> {
    Boolean(BooleanExpression<'ast, T>),
    FieldElement(FieldElementExpression<'ast, T>),
    Uint(UExpression<'ast, T>),
    Array(ArrayExpression<'ast, T>),
    Struct(StructExpression<'ast, T>),
}

impl<'ast, T: Field> From<BooleanExpression<'ast, T>> for TypedExpression<'ast, T> {
    fn from(e: BooleanExpression<'ast, T>) -> TypedExpression<T> {
        TypedExpression::Boolean(e)
    }
}

impl<'ast, T: Field> From<FieldElementExpression<'ast, T>> for TypedExpression<'ast, T> {
    fn from(e: FieldElementExpression<'ast, T>) -> TypedExpression<T> {
        TypedExpression::FieldElement(e)
    }
}

impl<'ast, T: Field> From<UExpression<'ast, T>> for TypedExpression<'ast, T> {
    fn from(e: UExpression<'ast, T>) -> TypedExpression<T> {
        TypedExpression::Uint(e)
    }
}

impl<'ast, T: Field> From<ArrayExpression<'ast, T>> for TypedExpression<'ast, T> {
    fn from(e: ArrayExpression<'ast, T>) -> TypedExpression<T> {
        TypedExpression::Array(e)
    }
}

impl<'ast, T: Field> From<StructExpression<'ast, T>> for TypedExpression<'ast, T> {
    fn from(e: StructExpression<'ast, T>) -> TypedExpression<T> {
        TypedExpression::Struct(e)
    }
}

impl<'ast, T: Field> fmt::Display for TypedExpression<'ast, T> {
    fn fmt(&self, f: &mut fmt::Formatter) -> fmt::Result {
        match *self {
            TypedExpression::Boolean(ref e) => write!(f, "{}", e),
            TypedExpression::FieldElement(ref e) => write!(f, "{}", e),
            TypedExpression::Uint(ref e) => write!(f, "{}", e),
            TypedExpression::Array(ref e) => write!(f, "{}", e),
            TypedExpression::Struct(ref s) => write!(f, "{}", s),
        }
    }
}

impl<'ast, T: Field> fmt::Debug for TypedExpression<'ast, T> {
    fn fmt(&self, f: &mut fmt::Formatter) -> fmt::Result {
        match *self {
            TypedExpression::Boolean(ref e) => write!(f, "{:?}", e),
            TypedExpression::FieldElement(ref e) => write!(f, "{:?}", e),
            TypedExpression::Uint(ref e) => write!(f, "{:?}", e),
            TypedExpression::Array(ref e) => write!(f, "{:?}", e),
            TypedExpression::Struct(ref s) => write!(f, "{}", s),
        }
    }
}

impl<'ast, T: Field> fmt::Display for ArrayExpression<'ast, T> {
    fn fmt(&self, f: &mut fmt::Formatter) -> fmt::Result {
        write!(f, "{}", self.inner)
    }
}

impl<'ast, T: Field> fmt::Debug for ArrayExpression<'ast, T> {
    fn fmt(&self, f: &mut fmt::Formatter) -> fmt::Result {
        write!(f, "{:?}", self.inner)
    }
}

impl<'ast, T: Field> fmt::Display for StructExpression<'ast, T> {
    fn fmt(&self, f: &mut fmt::Formatter) -> fmt::Result {
        match self.inner {
            StructExpressionInner::Identifier(ref var) => write!(f, "{}", var),
            StructExpressionInner::Value(ref values) => write!(
                f,
                "{{{}}}",
                self.ty
                    .iter()
                    .map(|member| member.id.clone())
                    .zip(values.iter())
                    .map(|(id, o)| format!("{}: {}", id, o.to_string()))
                    .collect::<Vec<String>>()
                    .join(", ")
            ),
            StructExpressionInner::FunctionCall(ref key, ref p) => {
                write!(f, "{}(", key.id,)?;
                for (i, param) in p.iter().enumerate() {
                    write!(f, "{}", param)?;
                    if i < p.len() - 1 {
                        write!(f, ", ")?;
                    }
                }
                write!(f, ")")
            }
            StructExpressionInner::IfElse(ref condition, ref consequent, ref alternative) => {
                write!(
                    f,
                    "if {} then {} else {} fi",
                    condition, consequent, alternative
                )
            }
            StructExpressionInner::Member(ref struc, ref id) => write!(f, "{}.{}", struc, id),
            StructExpressionInner::Select(ref id, ref index) => write!(f, "{}[{}]", id, index),
        }
    }
}

impl<'ast, T: Field> fmt::Debug for StructExpression<'ast, T> {
    fn fmt(&self, f: &mut fmt::Formatter) -> fmt::Result {
        write!(f, "{:?}", self.inner)
    }
}

impl<'ast, T: Field> Typed for TypedExpression<'ast, T> {
    fn get_type(&self) -> Type {
        match *self {
            TypedExpression::Boolean(ref e) => e.get_type(),
            TypedExpression::FieldElement(ref e) => e.get_type(),
            TypedExpression::Array(ref e) => e.get_type(),
            TypedExpression::Uint(ref e) => e.get_type(),
            TypedExpression::Struct(ref s) => s.get_type(),
        }
    }
}

impl<'ast, T: Field> Typed for ArrayExpression<'ast, T> {
    fn get_type(&self) -> Type {
        Type::array(self.ty.clone(), self.size)
    }
}

impl<'ast, T: Field> Typed for StructExpression<'ast, T> {
    fn get_type(&self) -> Type {
        Type::Struct(self.ty.clone())
    }
}

impl<'ast, T: Field> Typed for FieldElementExpression<'ast, T> {
    fn get_type(&self) -> Type {
        Type::FieldElement
    }
}

impl<'ast, T: Field> Typed for UExpression<'ast, T> {
    fn get_type(&self) -> Type {
        Type::Uint(self.bitwidth)
    }
}

impl<'ast, T: Field> Typed for BooleanExpression<'ast, T> {
    fn get_type(&self) -> Type {
        Type::Boolean
    }
}

pub trait MultiTyped {
    fn get_types(&self) -> &Vec<Type>;
}

#[derive(Clone, PartialEq, Hash, Eq)]
pub enum TypedExpressionList<'ast, T: Field> {
    FunctionCall(FunctionKey<'ast>, Vec<TypedExpression<'ast, T>>, Vec<Type>),
}

impl<'ast, T: Field> MultiTyped for TypedExpressionList<'ast, T> {
    fn get_types(&self) -> &Vec<Type> {
        match *self {
            TypedExpressionList::FunctionCall(_, _, ref types) => types,
        }
    }
}

/// An expression of type `field`
#[derive(Clone, PartialEq, Hash, Eq)]
pub enum FieldElementExpression<'ast, T: Field> {
    Number(T),
    Identifier(Identifier<'ast>),
    Add(
        Box<FieldElementExpression<'ast, T>>,
        Box<FieldElementExpression<'ast, T>>,
    ),
    Sub(
        Box<FieldElementExpression<'ast, T>>,
        Box<FieldElementExpression<'ast, T>>,
    ),
    Mult(
        Box<FieldElementExpression<'ast, T>>,
        Box<FieldElementExpression<'ast, T>>,
    ),
    Div(
        Box<FieldElementExpression<'ast, T>>,
        Box<FieldElementExpression<'ast, T>>,
    ),
    Pow(
        Box<FieldElementExpression<'ast, T>>,
        Box<FieldElementExpression<'ast, T>>,
    ),
    IfElse(
        Box<BooleanExpression<'ast, T>>,
        Box<FieldElementExpression<'ast, T>>,
        Box<FieldElementExpression<'ast, T>>,
    ),
    FunctionCall(FunctionKey<'ast>, Vec<TypedExpression<'ast, T>>),
    Member(Box<StructExpression<'ast, T>>, MemberId),
    Select(
        Box<ArrayExpression<'ast, T>>,
        Box<FieldElementExpression<'ast, T>>,
    ),
}

/// An expression of type `bool`
#[derive(Clone, PartialEq, Hash, Eq)]
pub enum BooleanExpression<'ast, T: Field> {
    Identifier(Identifier<'ast>),
    Value(bool),
    Lt(
        Box<FieldElementExpression<'ast, T>>,
        Box<FieldElementExpression<'ast, T>>,
    ),
    Le(
        Box<FieldElementExpression<'ast, T>>,
        Box<FieldElementExpression<'ast, T>>,
    ),
    FieldEq(
        Box<FieldElementExpression<'ast, T>>,
        Box<FieldElementExpression<'ast, T>>,
    ),
    BoolEq(
        Box<BooleanExpression<'ast, T>>,
        Box<BooleanExpression<'ast, T>>,
    ),
    Ge(
        Box<FieldElementExpression<'ast, T>>,
        Box<FieldElementExpression<'ast, T>>,
    ),
    Gt(
        Box<FieldElementExpression<'ast, T>>,
        Box<FieldElementExpression<'ast, T>>,
    ),
    Or(
        Box<BooleanExpression<'ast, T>>,
        Box<BooleanExpression<'ast, T>>,
    ),
    Xor(
        Box<BooleanExpression<'ast, T>>,
        Box<BooleanExpression<'ast, T>>,
    ),
    And(
        Box<BooleanExpression<'ast, T>>,
        Box<BooleanExpression<'ast, T>>,
    ),
    Not(Box<BooleanExpression<'ast, T>>),
    IfElse(
        Box<BooleanExpression<'ast, T>>,
        Box<BooleanExpression<'ast, T>>,
        Box<BooleanExpression<'ast, T>>,
    ),
    Member(Box<StructExpression<'ast, T>>, MemberId),
    FunctionCall(FunctionKey<'ast>, Vec<TypedExpression<'ast, T>>),
    Select(
        Box<ArrayExpression<'ast, T>>,
        Box<FieldElementExpression<'ast, T>>,
    ),
}

/// An expression of type `array`
/// # Remarks
/// * Contrary to basic types which are represented as enums, we wrap an enum `ArrayExpressionInner` in a struct in order to keep track of the type (content and size)
/// of the array. Only using an enum would require generics, which would propagate up to TypedExpression which we want to keep simple, hence this "runtime"
/// type checking
#[derive(Clone, PartialEq, Hash, Eq)]
pub struct ArrayExpression<'ast, T: Field> {
    size: usize,
    ty: Type,
    inner: ArrayExpressionInner<'ast, T>,
}

#[derive(Clone, PartialEq, Hash, Eq)]
pub enum ArrayExpressionInner<'ast, T: Field> {
    Identifier(Identifier<'ast>),
    Value(Vec<TypedExpression<'ast, T>>),
    FunctionCall(FunctionKey<'ast>, Vec<TypedExpression<'ast, T>>),
    IfElse(
        Box<BooleanExpression<'ast, T>>,
        Box<ArrayExpression<'ast, T>>,
        Box<ArrayExpression<'ast, T>>,
    ),
    Member(Box<StructExpression<'ast, T>>, MemberId),
    Select(
        Box<ArrayExpression<'ast, T>>,
        Box<FieldElementExpression<'ast, T>>,
    ),
}

impl<'ast, T: Field> ArrayExpressionInner<'ast, T> {
    pub fn annotate(self, ty: Type, size: usize) -> ArrayExpression<'ast, T> {
        ArrayExpression {
            size,
            ty,
            inner: self,
        }
    }
}

impl<'ast, T: Field> ArrayExpression<'ast, T> {
    pub fn inner_type(&self) -> &Type {
        &self.ty
    }

    pub fn size(&self) -> usize {
        self.size
    }

    pub fn as_inner(&self) -> &ArrayExpressionInner<'ast, T> {
        &self.inner
    }

    pub fn into_inner(self) -> ArrayExpressionInner<'ast, T> {
        self.inner
    }
}

#[derive(Clone, PartialEq, Hash, Eq)]
pub struct StructExpression<'ast, T: Field> {
    ty: Vec<StructMember>,
    inner: StructExpressionInner<'ast, T>,
}

impl<'ast, T: Field> StructExpression<'ast, T> {
    pub fn ty(&self) -> &Vec<StructMember> {
        &self.ty
    }

    pub fn as_inner(&self) -> &StructExpressionInner<'ast, T> {
        &self.inner
    }

    pub fn into_inner(self) -> StructExpressionInner<'ast, T> {
        self.inner
    }
}

#[derive(Clone, PartialEq, Hash, Eq)]
pub enum StructExpressionInner<'ast, T: Field> {
    Identifier(Identifier<'ast>),
    Value(Vec<TypedExpression<'ast, T>>),
    FunctionCall(FunctionKey<'ast>, Vec<TypedExpression<'ast, T>>),
    IfElse(
        Box<BooleanExpression<'ast, T>>,
        Box<StructExpression<'ast, T>>,
        Box<StructExpression<'ast, T>>,
    ),
    Member(Box<StructExpression<'ast, T>>, MemberId),
    Select(
        Box<ArrayExpression<'ast, T>>,
        Box<FieldElementExpression<'ast, T>>,
    ),
}

impl<'ast, T: Field> StructExpressionInner<'ast, T> {
    pub fn annotate(self, ty: Vec<StructMember>) -> StructExpression<'ast, T> {
        StructExpression { ty, inner: self }
    }
}

// Downcasts
// Due to the fact that we keep TypedExpression simple, we end up with ArrayExpressionInner::Value whose elements are any TypedExpression, but we enforce by
// construction that these elements are of the type declared in the corresponding ArrayExpression. As we know this by construction, we can downcast the TypedExpression to the correct type
// ArrayExpression { type: Type::FieldElement, size: 42, inner: [TypedExpression::FieldElement(FieldElementExpression), ...]} <- the fact that inner only contains field elements is not enforced by the rust type system
impl<'ast, T: Field> TryFrom<TypedExpression<'ast, T>> for FieldElementExpression<'ast, T> {
    type Error = ();

    fn try_from(
        te: TypedExpression<'ast, T>,
    ) -> Result<FieldElementExpression<'ast, T>, Self::Error> {
        match te {
            TypedExpression::FieldElement(e) => Ok(e),
            _ => Err(()),
        }
    }
}

impl<'ast, T: Field> TryFrom<TypedExpression<'ast, T>> for BooleanExpression<'ast, T> {
    type Error = ();

    fn try_from(te: TypedExpression<'ast, T>) -> Result<BooleanExpression<'ast, T>, Self::Error> {
        match te {
            TypedExpression::Boolean(e) => Ok(e),
            _ => Err(()),
        }
    }
}

impl<'ast, T: Field> TryFrom<TypedExpression<'ast, T>> for UExpression<'ast, T> {
    type Error = ();

    fn try_from(te: TypedExpression<'ast, T>) -> Result<UExpression<'ast, T>, Self::Error> {
        match te {
            TypedExpression::Uint(e) => Ok(e),
            _ => Err(()),
        }
    }
}

impl<'ast, T: Field> TryFrom<TypedExpression<'ast, T>> for ArrayExpression<'ast, T> {
    type Error = ();

    fn try_from(te: TypedExpression<'ast, T>) -> Result<ArrayExpression<'ast, T>, Self::Error> {
        match te {
            TypedExpression::Array(e) => Ok(e),
            _ => Err(()),
        }
    }
}

impl<'ast, T: Field> TryFrom<TypedExpression<'ast, T>> for StructExpression<'ast, T> {
    type Error = ();

    fn try_from(te: TypedExpression<'ast, T>) -> Result<StructExpression<'ast, T>, Self::Error> {
        match te {
            TypedExpression::Struct(e) => Ok(e),
            _ => Err(()),
        }
    }
}

impl<'ast, T: Field> fmt::Display for FieldElementExpression<'ast, T> {
    fn fmt(&self, f: &mut fmt::Formatter) -> fmt::Result {
        match *self {
            FieldElementExpression::Number(ref i) => write!(f, "{}", i),
            FieldElementExpression::Identifier(ref var) => write!(f, "{}", var),
            FieldElementExpression::Add(ref lhs, ref rhs) => write!(f, "({} + {})", lhs, rhs),
            FieldElementExpression::Sub(ref lhs, ref rhs) => write!(f, "({} - {})", lhs, rhs),
            FieldElementExpression::Mult(ref lhs, ref rhs) => write!(f, "({} * {})", lhs, rhs),
            FieldElementExpression::Div(ref lhs, ref rhs) => write!(f, "({} / {})", lhs, rhs),
            FieldElementExpression::Pow(ref lhs, ref rhs) => write!(f, "{}**{}", lhs, rhs),
            FieldElementExpression::IfElse(ref condition, ref consequent, ref alternative) => {
                write!(
                    f,
                    "if {} then {} else {} fi",
                    condition, consequent, alternative
                )
            }
            FieldElementExpression::FunctionCall(ref k, ref p) => {
                write!(f, "{}(", k.id,)?;
                for (i, param) in p.iter().enumerate() {
                    write!(f, "{}", param)?;
                    if i < p.len() - 1 {
                        write!(f, ", ")?;
                    }
                }
                write!(f, ")")
            }
            FieldElementExpression::Member(ref struc, ref id) => write!(f, "{}.{}", struc, id),
            FieldElementExpression::Select(ref id, ref index) => write!(f, "{}[{}]", id, index),
        }
    }
}

impl<'ast, T: Field> fmt::Display for UExpression<'ast, T> {
    fn fmt(&self, f: &mut fmt::Formatter) -> fmt::Result {
        match self.inner {
            UExpressionInner::Value(ref v) => write!(f, "{}", v),
            UExpressionInner::Identifier(ref var) => write!(f, "{}", var),
            UExpressionInner::Add(ref lhs, ref rhs) => write!(f, "({} + {})", lhs, rhs),
            UExpressionInner::Mult(ref lhs, ref rhs) => write!(f, "({} * {})", lhs, rhs),
            UExpressionInner::Xor(ref lhs, ref rhs) => write!(f, "({} ^ {})", lhs, rhs),
            UExpressionInner::Select(ref id, ref index) => write!(f, "{}[{}]", id, index),
            UExpressionInner::IfElse(ref condition, ref consequent, ref alternative) => write!(
                f,
                "if {} then {} else {} fi",
                condition, consequent, alternative
            ),
        }
    }
}

impl<'ast, T: Field> fmt::Display for BooleanExpression<'ast, T> {
    fn fmt(&self, f: &mut fmt::Formatter) -> fmt::Result {
        match *self {
            BooleanExpression::Identifier(ref var) => write!(f, "{}", var),
            BooleanExpression::Lt(ref lhs, ref rhs) => write!(f, "{} < {}", lhs, rhs),
            BooleanExpression::Le(ref lhs, ref rhs) => write!(f, "{} <= {}", lhs, rhs),
            BooleanExpression::FieldEq(ref lhs, ref rhs) => write!(f, "{} == {}", lhs, rhs),
            BooleanExpression::BoolEq(ref lhs, ref rhs) => write!(f, "{} == {}", lhs, rhs),
            BooleanExpression::Ge(ref lhs, ref rhs) => write!(f, "{} >= {}", lhs, rhs),
            BooleanExpression::Gt(ref lhs, ref rhs) => write!(f, "{} > {}", lhs, rhs),
            BooleanExpression::Or(ref lhs, ref rhs) => write!(f, "{} || {}", lhs, rhs),
            BooleanExpression::Xor(ref lhs, ref rhs) => write!(f, "{} ^ {}", lhs, rhs),
            BooleanExpression::And(ref lhs, ref rhs) => write!(f, "{} && {}", lhs, rhs),
            BooleanExpression::Not(ref exp) => write!(f, "!{}", exp),
            BooleanExpression::Value(b) => write!(f, "{}", b),
            BooleanExpression::FunctionCall(ref k, ref p) => {
                write!(f, "{}(", k.id,)?;
                for (i, param) in p.iter().enumerate() {
                    write!(f, "{}", param)?;
                    if i < p.len() - 1 {
                        write!(f, ", ")?;
                    }
                }
                write!(f, ")")
            }
            BooleanExpression::IfElse(ref condition, ref consequent, ref alternative) => write!(
                f,
                "if {} then {} else {} fi",
                condition, consequent, alternative
            ),
            BooleanExpression::Member(ref struc, ref id) => write!(f, "{}.{}", struc, id),
            BooleanExpression::Select(ref id, ref index) => write!(f, "{}[{}]", id, index),
        }
    }
}

impl<'ast, T: Field> fmt::Display for ArrayExpressionInner<'ast, T> {
    fn fmt(&self, f: &mut fmt::Formatter) -> fmt::Result {
        match *self {
            ArrayExpressionInner::Identifier(ref var) => write!(f, "{}", var),
            ArrayExpressionInner::Value(ref values) => write!(
                f,
                "[{}]",
                values
                    .iter()
                    .map(|o| o.to_string())
                    .collect::<Vec<String>>()
                    .join(", ")
            ),
            ArrayExpressionInner::FunctionCall(ref key, ref p) => {
                write!(f, "{}(", key.id,)?;
                for (i, param) in p.iter().enumerate() {
                    write!(f, "{}", param)?;
                    if i < p.len() - 1 {
                        write!(f, ", ")?;
                    }
                }
                write!(f, ")")
            }
            ArrayExpressionInner::IfElse(ref condition, ref consequent, ref alternative) => write!(
                f,
                "if {} then {} else {} fi",
                condition, consequent, alternative
            ),
            ArrayExpressionInner::Member(ref s, ref id) => write!(f, "{}.{}", s, id),
            ArrayExpressionInner::Select(ref id, ref index) => write!(f, "{}[{}]", id, index),
        }
    }
}

impl<'ast, T: Field> fmt::Debug for BooleanExpression<'ast, T> {
    fn fmt(&self, f: &mut fmt::Formatter) -> fmt::Result {
        write!(f, "{}", self)
    }
}

impl<'ast, T: Field> fmt::Debug for FieldElementExpression<'ast, T> {
    fn fmt(&self, f: &mut fmt::Formatter) -> fmt::Result {
        match *self {
            FieldElementExpression::Number(ref i) => write!(f, "Num({})", i),
            FieldElementExpression::Identifier(ref var) => write!(f, "Ide({})", var),
            FieldElementExpression::Add(ref lhs, ref rhs) => write!(f, "Add({:?}, {:?})", lhs, rhs),
            FieldElementExpression::Sub(ref lhs, ref rhs) => write!(f, "Sub({:?}, {:?})", lhs, rhs),
            FieldElementExpression::Mult(ref lhs, ref rhs) => {
                write!(f, "Mult({:?}, {:?})", lhs, rhs)
            }
            FieldElementExpression::Div(ref lhs, ref rhs) => write!(f, "Div({:?}, {:?})", lhs, rhs),
            FieldElementExpression::Pow(ref lhs, ref rhs) => write!(f, "Pow({:?}, {:?})", lhs, rhs),
            FieldElementExpression::IfElse(ref condition, ref consequent, ref alternative) => {
                write!(
                    f,
                    "IfElse({:?}, {:?}, {:?})",
                    condition, consequent, alternative
                )
            }
            FieldElementExpression::FunctionCall(ref i, ref p) => {
                write!(f, "FunctionCall({:?}, (", i)?;
                f.debug_list().entries(p.iter()).finish()?;
                write!(f, ")")
            }
            FieldElementExpression::Member(ref struc, ref id) => {
                write!(f, "Member({:?}, {:?})", struc, id)
            }
            FieldElementExpression::Select(ref id, ref index) => {
                write!(f, "Select({:?}, {:?})", id, index)
            }
        }
    }
}

impl<'ast, T: Field> fmt::Debug for ArrayExpressionInner<'ast, T> {
    fn fmt(&self, f: &mut fmt::Formatter) -> fmt::Result {
        match *self {
            ArrayExpressionInner::Identifier(ref var) => write!(f, "Identifier({:?})", var),
            ArrayExpressionInner::Value(ref values) => write!(f, "Value({:?})", values),
            ArrayExpressionInner::FunctionCall(ref i, ref p) => {
                write!(f, "FunctionCall({:?}, (", i)?;
                f.debug_list().entries(p.iter()).finish()?;
                write!(f, ")")
            }
            ArrayExpressionInner::IfElse(ref condition, ref consequent, ref alternative) => write!(
                f,
                "IfElse({:?}, {:?}, {:?})",
                condition, consequent, alternative
            ),
            ArrayExpressionInner::Member(ref struc, ref id) => {
                write!(f, "Member({:?}, {:?})", struc, id)
            }
            ArrayExpressionInner::Select(ref id, ref index) => {
                write!(f, "Select({:?}, {:?})", id, index)
            }
        }
    }
}

impl<'ast, T: Field> fmt::Debug for StructExpressionInner<'ast, T> {
    fn fmt(&self, f: &mut fmt::Formatter) -> fmt::Result {
        match *self {
            StructExpressionInner::Identifier(ref var) => write!(f, "{:?}", var),
            StructExpressionInner::Value(ref values) => write!(f, "{:?}", values),
            StructExpressionInner::FunctionCall(ref i, ref p) => {
                write!(f, "FunctionCall({:?}, (", i)?;
                f.debug_list().entries(p.iter()).finish()?;
                write!(f, ")")
            }
            StructExpressionInner::IfElse(ref condition, ref consequent, ref alternative) => {
                write!(
                    f,
                    "IfElse({:?}, {:?}, {:?})",
                    condition, consequent, alternative
                )
            }
            StructExpressionInner::Member(ref struc, ref id) => {
                write!(f, "Member({:?}, {:?})", struc, id)
            }
            StructExpressionInner::Select(ref id, ref index) => {
                write!(f, "Select({:?}, {:?})", id, index)
            }
        }
    }
}

impl<'ast, T: Field> fmt::Display for TypedExpressionList<'ast, T> {
    fn fmt(&self, f: &mut fmt::Formatter) -> fmt::Result {
        match *self {
            TypedExpressionList::FunctionCall(ref key, ref p, _) => {
                write!(f, "{}(", key.id,)?;
                for (i, param) in p.iter().enumerate() {
                    write!(f, "{}", param)?;
                    if i < p.len() - 1 {
                        write!(f, ", ")?;
                    }
                }
                write!(f, ")")
            }
        }
    }
}

impl<'ast, T: Field> fmt::Debug for TypedExpressionList<'ast, T> {
    fn fmt(&self, f: &mut fmt::Formatter) -> fmt::Result {
        match *self {
            TypedExpressionList::FunctionCall(ref i, ref p, _) => {
                write!(f, "FunctionCall({:?}, (", i)?;
                f.debug_list().entries(p.iter()).finish()?;
                write!(f, ")")
            }
        }
    }
}

// Common behaviour across expressions

pub trait IfElse<'ast, T: Field> {
    fn if_else(condition: BooleanExpression<'ast, T>, consequence: Self, alternative: Self)
        -> Self;
}

impl<'ast, T: Field> IfElse<'ast, T> for FieldElementExpression<'ast, T> {
    fn if_else(
        condition: BooleanExpression<'ast, T>,
        consequence: Self,
        alternative: Self,
    ) -> Self {
        FieldElementExpression::IfElse(box condition, box consequence, box alternative)
    }
}

impl<'ast, T: Field> IfElse<'ast, T> for BooleanExpression<'ast, T> {
    fn if_else(
        condition: BooleanExpression<'ast, T>,
        consequence: Self,
        alternative: Self,
    ) -> Self {
        BooleanExpression::IfElse(box condition, box consequence, box alternative)
    }
}

impl<'ast, T: Field> IfElse<'ast, T> for UExpression<'ast, T> {
    fn if_else(
        condition: BooleanExpression<'ast, T>,
        consequence: Self,
        alternative: Self,
    ) -> Self {
        let bitwidth = consequence.bitwidth;

        UExpressionInner::IfElse(box condition, box consequence, box alternative).annotate(bitwidth)
    }
}

impl<'ast, T: Field> IfElse<'ast, T> for ArrayExpression<'ast, T> {
    fn if_else(
        condition: BooleanExpression<'ast, T>,
        consequence: Self,
        alternative: Self,
    ) -> Self {
        let ty = consequence.inner_type().clone();
        let size = consequence.size();
        ArrayExpressionInner::IfElse(box condition, box consequence, box alternative)
            .annotate(ty, size)
    }
}

impl<'ast, T: Field> IfElse<'ast, T> for StructExpression<'ast, T> {
    fn if_else(
        condition: BooleanExpression<'ast, T>,
        consequence: Self,
        alternative: Self,
    ) -> Self {
        let ty = consequence.ty().clone();
        StructExpressionInner::IfElse(box condition, box consequence, box alternative).annotate(ty)
    }
}

pub trait Select<'ast, T: Field> {
    fn select(array: ArrayExpression<'ast, T>, index: FieldElementExpression<'ast, T>) -> Self;
}

impl<'ast, T: Field> Select<'ast, T> for FieldElementExpression<'ast, T> {
    fn select(array: ArrayExpression<'ast, T>, index: FieldElementExpression<'ast, T>) -> Self {
        FieldElementExpression::Select(box array, box index)
    }
}

impl<'ast, T: Field> Select<'ast, T> for BooleanExpression<'ast, T> {
    fn select(array: ArrayExpression<'ast, T>, index: FieldElementExpression<'ast, T>) -> Self {
        BooleanExpression::Select(box array, box index)
    }
}

impl<'ast, T: Field> Select<'ast, T> for UExpression<'ast, T> {
    fn select(array: ArrayExpression<'ast, T>, index: FieldElementExpression<'ast, T>) -> Self {
        let bitwidth = match array.inner_type().clone() {
            Type::Uint(bitwidth) => bitwidth,
            _ => unreachable!(),
        };

        UExpressionInner::Select(box array, box index).annotate(bitwidth)
    }
}

impl<'ast, T: Field> Select<'ast, T> for ArrayExpression<'ast, T> {
    fn select(array: ArrayExpression<'ast, T>, index: FieldElementExpression<'ast, T>) -> Self {
        let (ty, size) = match array.inner_type() {
            Type::Array(array_type) => (array_type.ty.clone(), array_type.size.clone()),
            _ => unreachable!(),
        };

        ArrayExpressionInner::Select(box array, box index).annotate(*ty, size)
    }
}

impl<'ast, T: Field> Select<'ast, T> for StructExpression<'ast, T> {
    fn select(array: ArrayExpression<'ast, T>, index: FieldElementExpression<'ast, T>) -> Self {
        let members = match array.inner_type().clone() {
            Type::Struct(members) => members,
            _ => unreachable!(),
        };

        StructExpressionInner::Select(box array, box index).annotate(members)
    }
}

pub trait Member<'ast, T: Field> {
    fn member(s: StructExpression<'ast, T>, member_id: MemberId) -> Self;
}

impl<'ast, T: Field> Member<'ast, T> for FieldElementExpression<'ast, T> {
    fn member(s: StructExpression<'ast, T>, member_id: MemberId) -> Self {
        FieldElementExpression::Member(box s, member_id)
    }
}

impl<'ast, T: Field> Member<'ast, T> for BooleanExpression<'ast, T> {
    fn member(s: StructExpression<'ast, T>, member_id: MemberId) -> Self {
        BooleanExpression::Member(box s, member_id)
    }
}

impl<'ast, T: Field> Member<'ast, T> for UExpression<'ast, T> {
    fn member(s: StructExpression<'ast, T>, member_id: MemberId) -> Self {
        unimplemented!()
        // UExpression::Member(box s, member_id)
    }
}

impl<'ast, T: Field> Member<'ast, T> for ArrayExpression<'ast, T> {
    fn member(s: StructExpression<'ast, T>, member_id: MemberId) -> Self {
        let members = s.ty().clone();

        let ty = members
            .into_iter()
            .find(|member| *member.id == member_id)
            .unwrap()
            .ty;

        let (ty, size) = match *ty {
            Type::Array(array_type) => (array_type.ty, array_type.size),
            _ => unreachable!(),
        };

        ArrayExpressionInner::Member(box s, member_id).annotate(*ty, size)
    }
}

impl<'ast, T: Field> Member<'ast, T> for StructExpression<'ast, T> {
    fn member(s: StructExpression<'ast, T>, member_id: MemberId) -> Self {
        let members = s.ty().clone();

        let ty = members
            .into_iter()
            .find(|member| *member.id == member_id)
            .unwrap()
            .ty;

        let members = match *ty {
            Type::Struct(members) => members,
            _ => unreachable!(),
        };

        StructExpressionInner::Member(box s, member_id).annotate(members)
    }
}<|MERGE_RESOLUTION|>--- conflicted
+++ resolved
@@ -13,18 +13,12 @@
 mod uint;
 mod variable;
 
-<<<<<<< HEAD
 pub use self::identifier::CoreIdentifier;
 pub use self::parameter::Parameter;
 pub use self::types::{Signature, Type};
 pub use self::variable::Variable;
+use std::path::PathBuf;
 pub use typed_absy::uint::{bitwidth, UExpression, UExpressionInner, UMetadata};
-=======
-pub use crate::typed_absy::parameter::Parameter;
-pub use crate::typed_absy::types::{Signature, Type};
-pub use crate::typed_absy::variable::Variable;
-use std::path::PathBuf;
->>>>>>> cf8600e6
 
 use crate::typed_absy::types::{FunctionKey, MemberId};
 use embed::FlatEmbed;
@@ -115,57 +109,6 @@
     pub functions: TypedFunctionSymbols<'ast, T>,
 }
 
-<<<<<<< HEAD
-=======
-impl<'ast> fmt::Display for Identifier<'ast> {
-    fn fmt(&self, f: &mut fmt::Formatter) -> fmt::Result {
-        if self.stack.len() == 0 && self.version == 0 {
-            write!(f, "{}", self.id)
-        } else {
-            write!(
-                f,
-                "{}_{}_{}",
-                self.stack
-                    .iter()
-                    .map(|(name, sig, count)| format!(
-                        "{}_{}_{}",
-                        name.display(),
-                        sig.to_slug(),
-                        count
-                    ))
-                    .collect::<Vec<_>>()
-                    .join("_"),
-                self.id,
-                self.version
-            )
-        }
-    }
-}
-
-impl<'ast> From<&'ast str> for Identifier<'ast> {
-    fn from(id: &'ast str) -> Identifier<'ast> {
-        Identifier {
-            id,
-            version: 0,
-            stack: vec![],
-        }
-    }
-}
-
-#[cfg(test)]
-impl<'ast> Identifier<'ast> {
-    pub fn version(mut self, version: usize) -> Self {
-        self.version = version;
-        self
-    }
-
-    pub fn stack(mut self, stack: Vec<(TypedModuleId, FunctionKey<'ast>, usize)>) -> Self {
-        self.stack = stack;
-        self
-    }
-}
-
->>>>>>> cf8600e6
 #[derive(Debug, Clone, PartialEq)]
 pub enum TypedFunctionSymbol<'ast, T: Field> {
     Here(TypedFunction<'ast, T>),
