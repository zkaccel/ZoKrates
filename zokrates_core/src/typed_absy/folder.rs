// Generic walk through a typed AST. Not mutating in place

use crate::typed_absy::types::{ArrayType, StructMember, StructType};
use crate::typed_absy::*;
use zokrates_field::Field;

pub trait Fold<'ast, T: Field>: Sized {
    fn fold<F: Folder<'ast, T>>(self, f: &mut F) -> Self;
}

impl<'ast, T: Field> Fold<'ast, T> for FieldElementExpression<'ast, T> {
    fn fold<F: Folder<'ast, T>>(self, f: &mut F) -> Self {
        f.fold_field_expression(self)
    }
}

impl<'ast, T: Field> Fold<'ast, T> for BooleanExpression<'ast, T> {
    fn fold<F: Folder<'ast, T>>(self, f: &mut F) -> Self {
        f.fold_boolean_expression(self)
    }
}

impl<'ast, T: Field> Fold<'ast, T> for UExpression<'ast, T> {
    fn fold<F: Folder<'ast, T>>(self, f: &mut F) -> Self {
        f.fold_uint_expression(self)
    }
}

impl<'ast, T: Field> Fold<'ast, T> for StructExpression<'ast, T> {
    fn fold<F: Folder<'ast, T>>(self, f: &mut F) -> Self {
        f.fold_struct_expression(self)
    }
}

impl<'ast, T: Field> Fold<'ast, T> for ArrayExpression<'ast, T> {
    fn fold<F: Folder<'ast, T>>(self, f: &mut F) -> Self {
        f.fold_array_expression(self)
    }
}

pub trait Folder<'ast, T: Field>: Sized {
    fn fold_program(&mut self, p: TypedProgram<'ast, T>) -> TypedProgram<'ast, T> {
        fold_program(self, p)
    }

    fn fold_module(&mut self, m: TypedModule<'ast, T>) -> TypedModule<'ast, T> {
        fold_module(self, m)
    }

    fn fold_constant(&mut self, c: TypedConstant<'ast, T>) -> TypedConstant<'ast, T> {
        fold_constant(self, c)
    }

    fn fold_constant_symbol(
        &mut self,
        s: TypedConstantSymbol<'ast, T>,
    ) -> TypedConstantSymbol<'ast, T> {
        fold_constant_symbol(self, s)
    }

    fn fold_function_symbol(
        &mut self,
        s: TypedFunctionSymbol<'ast, T>,
    ) -> TypedFunctionSymbol<'ast, T> {
        fold_function_symbol(self, s)
    }

    fn fold_declaration_function_key(
        &mut self,
        key: DeclarationFunctionKey<'ast>,
    ) -> DeclarationFunctionKey<'ast> {
        fold_declaration_function_key(self, key)
    }

    fn fold_function(&mut self, f: TypedFunction<'ast, T>) -> TypedFunction<'ast, T> {
        fold_function(self, f)
    }

    fn fold_signature(&mut self, s: DeclarationSignature<'ast>) -> DeclarationSignature<'ast> {
        fold_signature(self, s)
    }

    fn fold_parameter(&mut self, p: DeclarationParameter<'ast>) -> DeclarationParameter<'ast> {
        DeclarationParameter {
            id: self.fold_declaration_variable(p.id),
            ..p
        }
    }

    fn fold_name(&mut self, n: Identifier<'ast>) -> Identifier<'ast> {
        n
    }

    fn fold_variable(&mut self, v: Variable<'ast, T>) -> Variable<'ast, T> {
        Variable {
            id: self.fold_name(v.id),
            _type: self.fold_type(v._type),
        }
    }

    fn fold_declaration_variable(
        &mut self,
        v: DeclarationVariable<'ast>,
    ) -> DeclarationVariable<'ast> {
        DeclarationVariable {
            id: self.fold_name(v.id),
            _type: self.fold_declaration_type(v._type),
        }
    }

    fn fold_type(&mut self, t: Type<'ast, T>) -> Type<'ast, T> {
        use self::GType::*;

        match t {
            Array(array_type) => Array(self.fold_array_type(array_type)),
            Struct(struct_type) => Struct(self.fold_struct_type(struct_type)),
            t => t,
        }
    }

    fn fold_array_type(&mut self, t: ArrayType<'ast, T>) -> ArrayType<'ast, T> {
        ArrayType {
            ty: box self.fold_type(*t.ty),
            size: self.fold_uint_expression(t.size),
        }
    }

    fn fold_struct_type(&mut self, t: StructType<'ast, T>) -> StructType<'ast, T> {
        StructType {
            members: t
                .members
                .into_iter()
                .map(|m| StructMember {
                    ty: box self.fold_type(*m.ty),
                    ..m
                })
                .collect(),
            ..t
        }
    }

    fn fold_declaration_type(&mut self, t: DeclarationType<'ast>) -> DeclarationType<'ast> {
        t
    }

    fn fold_assignee(&mut self, a: TypedAssignee<'ast, T>) -> TypedAssignee<'ast, T> {
        fold_assignee(self, a)
    }

    fn fold_statement(&mut self, s: TypedStatement<'ast, T>) -> Vec<TypedStatement<'ast, T>> {
        fold_statement(self, s)
    }

    fn fold_expression_or_spread(
        &mut self,
        e: TypedExpressionOrSpread<'ast, T>,
    ) -> TypedExpressionOrSpread<'ast, T> {
        match e {
            TypedExpressionOrSpread::Expression(e) => {
                TypedExpressionOrSpread::Expression(self.fold_expression(e))
            }
            TypedExpressionOrSpread::Spread(s) => {
                TypedExpressionOrSpread::Spread(self.fold_spread(s))
            }
        }
    }

    fn fold_spread(&mut self, s: TypedSpread<'ast, T>) -> TypedSpread<'ast, T> {
        TypedSpread {
            array: self.fold_array_expression(s.array),
        }
    }

    fn fold_expression(&mut self, e: TypedExpression<'ast, T>) -> TypedExpression<'ast, T> {
        match e {
            TypedExpression::FieldElement(e) => self.fold_field_expression(e).into(),
            TypedExpression::Boolean(e) => self.fold_boolean_expression(e).into(),
            TypedExpression::Uint(e) => self.fold_uint_expression(e).into(),
            TypedExpression::Array(e) => self.fold_array_expression(e).into(),
            TypedExpression::Struct(e) => self.fold_struct_expression(e).into(),
            TypedExpression::Int(e) => self.fold_int_expression(e).into(),
        }
    }

    fn fold_block_expression<E: Fold<'ast, T>>(
        &mut self,
        block: BlockExpression<'ast, T, E>,
    ) -> BlockExpression<'ast, T, E> {
        fold_block_expression(self, block)
    }

    fn fold_array_expression(&mut self, e: ArrayExpression<'ast, T>) -> ArrayExpression<'ast, T> {
        fold_array_expression(self, e)
    }

    fn fold_struct_expression(
        &mut self,
        e: StructExpression<'ast, T>,
    ) -> StructExpression<'ast, T> {
        fold_struct_expression(self, e)
    }

    fn fold_expression_list(
        &mut self,
        es: TypedExpressionList<'ast, T>,
    ) -> TypedExpressionList<'ast, T> {
        fold_expression_list(self, es)
    }

    fn fold_int_expression(&mut self, e: IntExpression<'ast, T>) -> IntExpression<'ast, T> {
        fold_int_expression(self, e)
    }

    fn fold_field_expression(
        &mut self,
        e: FieldElementExpression<'ast, T>,
    ) -> FieldElementExpression<'ast, T> {
        fold_field_expression(self, e)
    }
    fn fold_boolean_expression(
        &mut self,
        e: BooleanExpression<'ast, T>,
    ) -> BooleanExpression<'ast, T> {
        fold_boolean_expression(self, e)
    }
    fn fold_uint_expression(&mut self, e: UExpression<'ast, T>) -> UExpression<'ast, T> {
        fold_uint_expression(self, e)
    }

    fn fold_uint_expression_inner(
        &mut self,
        bitwidth: UBitwidth,
        e: UExpressionInner<'ast, T>,
    ) -> UExpressionInner<'ast, T> {
        fold_uint_expression_inner(self, bitwidth, e)
    }

    fn fold_array_expression_inner(
        &mut self,
        ty: &ArrayType<'ast, T>,
        e: ArrayExpressionInner<'ast, T>,
    ) -> ArrayExpressionInner<'ast, T> {
        fold_array_expression_inner(self, ty, e)
    }

    fn fold_struct_expression_inner(
        &mut self,
        ty: &StructType<'ast, T>,
        e: StructExpressionInner<'ast, T>,
    ) -> StructExpressionInner<'ast, T> {
        fold_struct_expression_inner(self, ty, e)
    }
}

pub fn fold_module<'ast, T: Field, F: Folder<'ast, T>>(
    f: &mut F,
    m: TypedModule<'ast, T>,
) -> TypedModule<'ast, T> {
    TypedModule {
        constants: m
            .constants
            .into_iter()
            .map(|(key, tc)| (key, f.fold_constant_symbol(tc)))
            .collect(),
        functions: m
            .functions
            .into_iter()
            .map(|(key, fun)| {
                (
                    f.fold_declaration_function_key(key),
                    f.fold_function_symbol(fun),
                )
            })
            .collect(),
    }
}

pub fn fold_statement<'ast, T: Field, F: Folder<'ast, T>>(
    f: &mut F,
    s: TypedStatement<'ast, T>,
) -> Vec<TypedStatement<'ast, T>> {
    let res = match s {
        TypedStatement::Return(expressions) => TypedStatement::Return(
            expressions
                .into_iter()
                .map(|e| f.fold_expression(e))
                .collect(),
        ),
        TypedStatement::Definition(a, e) => {
            TypedStatement::Definition(f.fold_assignee(a), f.fold_expression(e))
        }
        TypedStatement::Declaration(v) => TypedStatement::Declaration(f.fold_variable(v)),
        TypedStatement::Assertion(e) => TypedStatement::Assertion(f.fold_boolean_expression(e)),
        TypedStatement::For(v, from, to, statements) => TypedStatement::For(
            f.fold_variable(v),
            f.fold_uint_expression(from),
            f.fold_uint_expression(to),
            statements
                .into_iter()
                .flat_map(|s| f.fold_statement(s))
                .collect(),
        ),
        TypedStatement::MultipleDefinition(assignees, elist) => TypedStatement::MultipleDefinition(
            assignees.into_iter().map(|a| f.fold_assignee(a)).collect(),
            f.fold_expression_list(elist),
        ),
        s => s,
    };
    vec![res]
}

pub fn fold_array_expression_inner<'ast, T: Field, F: Folder<'ast, T>>(
    f: &mut F,
    _: &ArrayType<'ast, T>,
    e: ArrayExpressionInner<'ast, T>,
) -> ArrayExpressionInner<'ast, T> {
    match e {
        ArrayExpressionInner::Block(block) => {
            ArrayExpressionInner::Block(f.fold_block_expression(block))
        }
        ArrayExpressionInner::Identifier(id) => ArrayExpressionInner::Identifier(f.fold_name(id)),
        ArrayExpressionInner::Value(exprs) => ArrayExpressionInner::Value(
            exprs
                .into_iter()
                .map(|e| f.fold_expression_or_spread(e))
                .collect(),
        ),
        ArrayExpressionInner::FunctionCall(id, generics, exps) => {
            let generics = generics
                .into_iter()
                .map(|g| g.map(|g| f.fold_uint_expression(g)))
                .collect();
            let exps = exps.into_iter().map(|e| f.fold_expression(e)).collect();
            ArrayExpressionInner::FunctionCall(id, generics, exps)
        }
        ArrayExpressionInner::IfElse(box condition, box consequence, box alternative) => {
            ArrayExpressionInner::IfElse(
                box f.fold_boolean_expression(condition),
                box f.fold_array_expression(consequence),
                box f.fold_array_expression(alternative),
            )
        }
        ArrayExpressionInner::Member(box s, id) => {
            let s = f.fold_struct_expression(s);
            ArrayExpressionInner::Member(box s, id)
        }
        ArrayExpressionInner::Select(box array, box index) => {
            let array = f.fold_array_expression(array);
            let index = f.fold_uint_expression(index);
            ArrayExpressionInner::Select(box array, box index)
        }
        ArrayExpressionInner::Slice(box array, box from, box to) => {
            let array = f.fold_array_expression(array);
            let from = f.fold_uint_expression(from);
            let to = f.fold_uint_expression(to);
            ArrayExpressionInner::Slice(box array, box from, box to)
        }
        ArrayExpressionInner::Repeat(box e, box count) => {
            let e = f.fold_expression(e);
            let count = f.fold_uint_expression(count);
            ArrayExpressionInner::Repeat(box e, box count)
        }
    }
}

pub fn fold_struct_expression_inner<'ast, T: Field, F: Folder<'ast, T>>(
    f: &mut F,
    _: &StructType<'ast, T>,
    e: StructExpressionInner<'ast, T>,
) -> StructExpressionInner<'ast, T> {
    match e {
        StructExpressionInner::Block(block) => {
            StructExpressionInner::Block(f.fold_block_expression(block))
        }
        StructExpressionInner::Identifier(id) => StructExpressionInner::Identifier(f.fold_name(id)),
        StructExpressionInner::Value(exprs) => {
            StructExpressionInner::Value(exprs.into_iter().map(|e| f.fold_expression(e)).collect())
        }
        StructExpressionInner::FunctionCall(id, generics, exps) => {
            let generics = generics
                .into_iter()
                .map(|g| g.map(|g| f.fold_uint_expression(g)))
                .collect();
            let exps = exps.into_iter().map(|e| f.fold_expression(e)).collect();
            StructExpressionInner::FunctionCall(id, generics, exps)
        }
        StructExpressionInner::IfElse(box condition, box consequence, box alternative) => {
            StructExpressionInner::IfElse(
                box f.fold_boolean_expression(condition),
                box f.fold_struct_expression(consequence),
                box f.fold_struct_expression(alternative),
            )
        }
        StructExpressionInner::Member(box s, id) => {
            let s = f.fold_struct_expression(s);
            StructExpressionInner::Member(box s, id)
        }
        StructExpressionInner::Select(box array, box index) => {
            let array = f.fold_array_expression(array);
            let index = f.fold_uint_expression(index);
            StructExpressionInner::Select(box array, box index)
        }
    }
}

pub fn fold_field_expression<'ast, T: Field, F: Folder<'ast, T>>(
    f: &mut F,
    e: FieldElementExpression<'ast, T>,
) -> FieldElementExpression<'ast, T> {
    match e {
        FieldElementExpression::Block(block) => {
            FieldElementExpression::Block(f.fold_block_expression(block))
        }
        FieldElementExpression::Number(n) => FieldElementExpression::Number(n),
        FieldElementExpression::Identifier(id) => {
            FieldElementExpression::Identifier(f.fold_name(id))
        }
        FieldElementExpression::Add(box e1, box e2) => {
            let e1 = f.fold_field_expression(e1);
            let e2 = f.fold_field_expression(e2);
            FieldElementExpression::Add(box e1, box e2)
        }
        FieldElementExpression::Sub(box e1, box e2) => {
            let e1 = f.fold_field_expression(e1);
            let e2 = f.fold_field_expression(e2);
            FieldElementExpression::Sub(box e1, box e2)
        }
        FieldElementExpression::Mult(box e1, box e2) => {
            let e1 = f.fold_field_expression(e1);
            let e2 = f.fold_field_expression(e2);
            FieldElementExpression::Mult(box e1, box e2)
        }
        FieldElementExpression::Div(box e1, box e2) => {
            let e1 = f.fold_field_expression(e1);
            let e2 = f.fold_field_expression(e2);
            FieldElementExpression::Div(box e1, box e2)
        }
        FieldElementExpression::Pow(box e1, box e2) => {
            let e1 = f.fold_field_expression(e1);
            let e2 = f.fold_uint_expression(e2);
            FieldElementExpression::Pow(box e1, box e2)
        }
        FieldElementExpression::Neg(box e) => {
            let e = f.fold_field_expression(e);

            FieldElementExpression::Neg(box e)
        }
        FieldElementExpression::Pos(box e) => {
            let e = f.fold_field_expression(e);

            FieldElementExpression::Pos(box e)
        }
        FieldElementExpression::IfElse(box cond, box cons, box alt) => {
            let cond = f.fold_boolean_expression(cond);
            let cons = f.fold_field_expression(cons);
            let alt = f.fold_field_expression(alt);
            FieldElementExpression::IfElse(box cond, box cons, box alt)
        }
        FieldElementExpression::FunctionCall(key, generics, exps) => {
            let generics = generics
                .into_iter()
                .map(|g| g.map(|g| f.fold_uint_expression(g)))
                .collect();
            let exps = exps.into_iter().map(|e| f.fold_expression(e)).collect();
            FieldElementExpression::FunctionCall(key, generics, exps)
        }
        FieldElementExpression::Member(box s, id) => {
            let s = f.fold_struct_expression(s);
            FieldElementExpression::Member(box s, id)
        }
        FieldElementExpression::Select(box array, box index) => {
            let array = f.fold_array_expression(array);
            let index = f.fold_uint_expression(index);
            FieldElementExpression::Select(box array, box index)
        }
    }
}

pub fn fold_int_expression<'ast, T: Field, F: Folder<'ast, T>>(
    _: &mut F,
    _: IntExpression<'ast, T>,
) -> IntExpression<'ast, T> {
    unreachable!()
}

pub fn fold_boolean_expression<'ast, T: Field, F: Folder<'ast, T>>(
    f: &mut F,
    e: BooleanExpression<'ast, T>,
) -> BooleanExpression<'ast, T> {
    match e {
        BooleanExpression::Block(block) => BooleanExpression::Block(f.fold_block_expression(block)),
        BooleanExpression::Value(v) => BooleanExpression::Value(v),
        BooleanExpression::Identifier(id) => BooleanExpression::Identifier(f.fold_name(id)),
        BooleanExpression::FieldEq(box e1, box e2) => {
            let e1 = f.fold_field_expression(e1);
            let e2 = f.fold_field_expression(e2);
            BooleanExpression::FieldEq(box e1, box e2)
        }
        BooleanExpression::BoolEq(box e1, box e2) => {
            let e1 = f.fold_boolean_expression(e1);
            let e2 = f.fold_boolean_expression(e2);
            BooleanExpression::BoolEq(box e1, box e2)
        }
        BooleanExpression::ArrayEq(box e1, box e2) => {
            let e1 = f.fold_array_expression(e1);
            let e2 = f.fold_array_expression(e2);
            BooleanExpression::ArrayEq(box e1, box e2)
        }
        BooleanExpression::StructEq(box e1, box e2) => {
            let e1 = f.fold_struct_expression(e1);
            let e2 = f.fold_struct_expression(e2);
            BooleanExpression::StructEq(box e1, box e2)
        }
        BooleanExpression::UintEq(box e1, box e2) => {
            let e1 = f.fold_uint_expression(e1);
            let e2 = f.fold_uint_expression(e2);
            BooleanExpression::UintEq(box e1, box e2)
        }
        BooleanExpression::FieldLt(box e1, box e2) => {
            let e1 = f.fold_field_expression(e1);
            let e2 = f.fold_field_expression(e2);
            BooleanExpression::FieldLt(box e1, box e2)
        }
        BooleanExpression::FieldLe(box e1, box e2) => {
            let e1 = f.fold_field_expression(e1);
            let e2 = f.fold_field_expression(e2);
            BooleanExpression::FieldLe(box e1, box e2)
        }
        BooleanExpression::FieldGt(box e1, box e2) => {
            let e1 = f.fold_field_expression(e1);
            let e2 = f.fold_field_expression(e2);
            BooleanExpression::FieldGt(box e1, box e2)
        }
        BooleanExpression::FieldGe(box e1, box e2) => {
            let e1 = f.fold_field_expression(e1);
            let e2 = f.fold_field_expression(e2);
            BooleanExpression::FieldGe(box e1, box e2)
        }
        BooleanExpression::UintLt(box e1, box e2) => {
            let e1 = f.fold_uint_expression(e1);
            let e2 = f.fold_uint_expression(e2);
            BooleanExpression::UintLt(box e1, box e2)
        }
        BooleanExpression::UintLe(box e1, box e2) => {
            let e1 = f.fold_uint_expression(e1);
            let e2 = f.fold_uint_expression(e2);
            BooleanExpression::UintLe(box e1, box e2)
        }
        BooleanExpression::UintGt(box e1, box e2) => {
            let e1 = f.fold_uint_expression(e1);
            let e2 = f.fold_uint_expression(e2);
            BooleanExpression::UintGt(box e1, box e2)
        }
        BooleanExpression::UintGe(box e1, box e2) => {
            let e1 = f.fold_uint_expression(e1);
            let e2 = f.fold_uint_expression(e2);
            BooleanExpression::UintGe(box e1, box e2)
        }
        BooleanExpression::Or(box e1, box e2) => {
            let e1 = f.fold_boolean_expression(e1);
            let e2 = f.fold_boolean_expression(e2);
            BooleanExpression::Or(box e1, box e2)
        }
        BooleanExpression::And(box e1, box e2) => {
            let e1 = f.fold_boolean_expression(e1);
            let e2 = f.fold_boolean_expression(e2);
            BooleanExpression::And(box e1, box e2)
        }
        BooleanExpression::Not(box e) => {
            let e = f.fold_boolean_expression(e);
            BooleanExpression::Not(box e)
        }
        BooleanExpression::FunctionCall(key, generics, exps) => {
            let generics = generics
                .into_iter()
                .map(|g| g.map(|g| f.fold_uint_expression(g)))
                .collect();
            let exps = exps.into_iter().map(|e| f.fold_expression(e)).collect();
            BooleanExpression::FunctionCall(key, generics, exps)
        }
        BooleanExpression::IfElse(box cond, box cons, box alt) => {
            let cond = f.fold_boolean_expression(cond);
            let cons = f.fold_boolean_expression(cons);
            let alt = f.fold_boolean_expression(alt);
            BooleanExpression::IfElse(box cond, box cons, box alt)
        }
        BooleanExpression::Member(box s, id) => {
            let s = f.fold_struct_expression(s);
            BooleanExpression::Member(box s, id)
        }
        BooleanExpression::Select(box array, box index) => {
            let array = f.fold_array_expression(array);
            let index = f.fold_uint_expression(index);
            BooleanExpression::Select(box array, box index)
        }
    }
}

pub fn fold_uint_expression<'ast, T: Field, F: Folder<'ast, T>>(
    f: &mut F,
    e: UExpression<'ast, T>,
) -> UExpression<'ast, T> {
    UExpression {
        inner: f.fold_uint_expression_inner(e.bitwidth, e.inner),
        ..e
    }
}

pub fn fold_uint_expression_inner<'ast, T: Field, F: Folder<'ast, T>>(
    f: &mut F,
    _: UBitwidth,
    e: UExpressionInner<'ast, T>,
) -> UExpressionInner<'ast, T> {
    match e {
        UExpressionInner::Block(block) => UExpressionInner::Block(f.fold_block_expression(block)),
        UExpressionInner::Value(v) => UExpressionInner::Value(v),
        UExpressionInner::Identifier(id) => UExpressionInner::Identifier(f.fold_name(id)),
        UExpressionInner::Add(box left, box right) => {
            let left = f.fold_uint_expression(left);
            let right = f.fold_uint_expression(right);

            UExpressionInner::Add(box left, box right)
        }
        UExpressionInner::Sub(box left, box right) => {
            let left = f.fold_uint_expression(left);
            let right = f.fold_uint_expression(right);

            UExpressionInner::Sub(box left, box right)
        }
        UExpressionInner::FloorSub(box left, box right) => {
            let left = f.fold_uint_expression(left);
            let right = f.fold_uint_expression(right);

            UExpressionInner::FloorSub(box left, box right)
        }
        UExpressionInner::Mult(box left, box right) => {
            let left = f.fold_uint_expression(left);
            let right = f.fold_uint_expression(right);

            UExpressionInner::Mult(box left, box right)
        }
        UExpressionInner::Div(box left, box right) => {
            let left = f.fold_uint_expression(left);
            let right = f.fold_uint_expression(right);

            UExpressionInner::Div(box left, box right)
        }
        UExpressionInner::Rem(box left, box right) => {
            let left = f.fold_uint_expression(left);
            let right = f.fold_uint_expression(right);

            UExpressionInner::Rem(box left, box right)
        }
        UExpressionInner::Xor(box left, box right) => {
            let left = f.fold_uint_expression(left);
            let right = f.fold_uint_expression(right);

            UExpressionInner::Xor(box left, box right)
        }
        UExpressionInner::And(box left, box right) => {
            let left = f.fold_uint_expression(left);
            let right = f.fold_uint_expression(right);

            UExpressionInner::And(box left, box right)
        }
        UExpressionInner::Or(box left, box right) => {
            let left = f.fold_uint_expression(left);
            let right = f.fold_uint_expression(right);

            UExpressionInner::Or(box left, box right)
        }
        UExpressionInner::LeftShift(box e, box by) => {
            let e = f.fold_uint_expression(e);
            let by = f.fold_uint_expression(by);

            UExpressionInner::LeftShift(box e, box by)
        }
        UExpressionInner::RightShift(box e, box by) => {
            let e = f.fold_uint_expression(e);
            let by = f.fold_uint_expression(by);

            UExpressionInner::RightShift(box e, box by)
        }
        UExpressionInner::Not(box e) => {
            let e = f.fold_uint_expression(e);

            UExpressionInner::Not(box e)
        }
        UExpressionInner::Neg(box e) => {
            let e = f.fold_uint_expression(e);

            UExpressionInner::Neg(box e)
        }
        UExpressionInner::Pos(box e) => {
            let e = f.fold_uint_expression(e);

            UExpressionInner::Pos(box e)
        }
        UExpressionInner::FunctionCall(key, generics, exps) => {
            let generics = generics
                .into_iter()
                .map(|g| g.map(|g| f.fold_uint_expression(g)))
                .collect();
            let exps = exps.into_iter().map(|e| f.fold_expression(e)).collect();
            UExpressionInner::FunctionCall(key, generics, exps)
        }
        UExpressionInner::Select(box array, box index) => {
            let array = f.fold_array_expression(array);
            let index = f.fold_uint_expression(index);
            UExpressionInner::Select(box array, box index)
        }
        UExpressionInner::IfElse(box cond, box cons, box alt) => {
            let cond = f.fold_boolean_expression(cond);
            let cons = f.fold_uint_expression(cons);
            let alt = f.fold_uint_expression(alt);
            UExpressionInner::IfElse(box cond, box cons, box alt)
        }
        UExpressionInner::Member(box s, id) => {
            let s = f.fold_struct_expression(s);
            UExpressionInner::Member(box s, id)
        }
    }
}

<<<<<<< HEAD
pub fn fold_block_expression<'ast, T: Field, E: Fold<'ast, T>, F: Folder<'ast, T>>(
    f: &mut F,
    block: BlockExpression<'ast, T, E>,
) -> BlockExpression<'ast, T, E> {
    BlockExpression {
        statements: block
            .statements
            .into_iter()
            .flat_map(|s| f.fold_statement(s))
            .collect(),
        value: box block.value.fold(f),
=======
pub fn fold_declaration_function_key<'ast, T: Field, F: Folder<'ast, T>>(
    f: &mut F,
    key: DeclarationFunctionKey<'ast>,
) -> DeclarationFunctionKey<'ast> {
    DeclarationFunctionKey {
        signature: f.fold_signature(key.signature),
        ..key
>>>>>>> 62dc3b07
    }
}

pub fn fold_function<'ast, T: Field, F: Folder<'ast, T>>(
    f: &mut F,
    fun: TypedFunction<'ast, T>,
) -> TypedFunction<'ast, T> {
    TypedFunction {
        arguments: fun
            .arguments
            .into_iter()
            .map(|a| f.fold_parameter(a))
            .collect(),
        statements: fun
            .statements
            .into_iter()
            .flat_map(|s| f.fold_statement(s))
            .collect(),
        signature: f.fold_signature(fun.signature),
    }
}

fn fold_signature<'ast, T: Field, F: Folder<'ast, T>>(
    f: &mut F,
    s: DeclarationSignature<'ast>,
) -> DeclarationSignature<'ast> {
    DeclarationSignature {
        generics: s.generics,
        inputs: s
            .inputs
            .into_iter()
            .map(|o| f.fold_declaration_type(o))
            .collect(),
        outputs: s
            .outputs
            .into_iter()
            .map(|o| f.fold_declaration_type(o))
            .collect(),
    }
}

pub fn fold_array_expression<'ast, T: Field, F: Folder<'ast, T>>(
    f: &mut F,
    e: ArrayExpression<'ast, T>,
) -> ArrayExpression<'ast, T> {
    let ty = f.fold_array_type(*e.ty);

    ArrayExpression {
        inner: f.fold_array_expression_inner(&ty, e.inner),
        ty: box ty,
    }
}

pub fn fold_expression_list<'ast, T: Field, F: Folder<'ast, T>>(
    f: &mut F,
    es: TypedExpressionList<'ast, T>,
) -> TypedExpressionList<'ast, T> {
    match es {
        TypedExpressionList::FunctionCall(id, generics, arguments, types) => {
            TypedExpressionList::FunctionCall(
                id,
                generics
                    .into_iter()
                    .map(|g| g.map(|g| f.fold_uint_expression(g)))
                    .collect(),
                arguments
                    .into_iter()
                    .map(|a| f.fold_expression(a))
                    .collect(),
                types.into_iter().map(|t| f.fold_type(t)).collect(),
            )
        }
        TypedExpressionList::EmbedCall(embed, generics, arguments, types) => {
            TypedExpressionList::EmbedCall(
                embed,
                generics,
                arguments
                    .into_iter()
                    .map(|a| f.fold_expression(a))
                    .collect(),
                types.into_iter().map(|t| f.fold_type(t)).collect(),
            )
        }
    }
}

pub fn fold_struct_expression<'ast, T: Field, F: Folder<'ast, T>>(
    f: &mut F,
    e: StructExpression<'ast, T>,
) -> StructExpression<'ast, T> {
    let ty = f.fold_struct_type(e.ty);
    StructExpression {
        inner: f.fold_struct_expression_inner(&ty, e.inner),
        ty,
    }
}

pub fn fold_constant<'ast, T: Field, F: Folder<'ast, T>>(
    f: &mut F,
    c: TypedConstant<'ast, T>,
) -> TypedConstant<'ast, T> {
    TypedConstant {
        ty: f.fold_type(c.ty),
        expression: f.fold_expression(c.expression),
    }
}

pub fn fold_constant_symbol<'ast, T: Field, F: Folder<'ast, T>>(
    f: &mut F,
    s: TypedConstantSymbol<'ast, T>,
) -> TypedConstantSymbol<'ast, T> {
    match s {
        TypedConstantSymbol::Here(tc) => TypedConstantSymbol::Here(f.fold_constant(tc)),
        there => there,
    }
}

pub fn fold_function_symbol<'ast, T: Field, F: Folder<'ast, T>>(
    f: &mut F,
    s: TypedFunctionSymbol<'ast, T>,
) -> TypedFunctionSymbol<'ast, T> {
    match s {
        TypedFunctionSymbol::Here(fun) => TypedFunctionSymbol::Here(f.fold_function(fun)),
        there => there, // by default, do not fold modules recursively
    }
}

pub fn fold_assignee<'ast, T: Field, F: Folder<'ast, T>>(
    f: &mut F,
    a: TypedAssignee<'ast, T>,
) -> TypedAssignee<'ast, T> {
    match a {
        TypedAssignee::Identifier(v) => TypedAssignee::Identifier(f.fold_variable(v)),
        TypedAssignee::Select(box a, box index) => {
            TypedAssignee::Select(box f.fold_assignee(a), box f.fold_uint_expression(index))
        }
        TypedAssignee::Member(box s, m) => TypedAssignee::Member(box f.fold_assignee(s), m),
    }
}

pub fn fold_program<'ast, T: Field, F: Folder<'ast, T>>(
    f: &mut F,
    p: TypedProgram<'ast, T>,
) -> TypedProgram<'ast, T> {
    TypedProgram {
        modules: p
            .modules
            .into_iter()
            .map(|(module_id, module)| (module_id, f.fold_module(module)))
            .collect(),
        main: p.main,
    }
}<|MERGE_RESOLUTION|>--- conflicted
+++ resolved
@@ -722,7 +722,6 @@
     }
 }
 
-<<<<<<< HEAD
 pub fn fold_block_expression<'ast, T: Field, E: Fold<'ast, T>, F: Folder<'ast, T>>(
     f: &mut F,
     block: BlockExpression<'ast, T, E>,
@@ -734,7 +733,9 @@
             .flat_map(|s| f.fold_statement(s))
             .collect(),
         value: box block.value.fold(f),
-=======
+    }
+}
+
 pub fn fold_declaration_function_key<'ast, T: Field, F: Folder<'ast, T>>(
     f: &mut F,
     key: DeclarationFunctionKey<'ast>,
@@ -742,7 +743,6 @@
     DeclarationFunctionKey {
         signature: f.fold_signature(key.signature),
         ..key
->>>>>>> 62dc3b07
     }
 }
 
