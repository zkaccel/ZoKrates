--- conflicted
+++ resolved
@@ -80,18 +80,7 @@
     }
 
     fn fold_assignee(&mut self, a: TypedAssignee<'ast, T>) -> TypedAssignee<'ast, T> {
-<<<<<<< HEAD
-        match a {
-            TypedAssignee::Identifier(v) => TypedAssignee::Identifier(self.fold_variable(v)),
-            TypedAssignee::Select(box a, box index) => TypedAssignee::Select(
-                box self.fold_assignee(a),
-                box self.fold_uint_expression(index),
-            ),
-            TypedAssignee::Member(box s, m) => TypedAssignee::Member(box self.fold_assignee(s), m),
-        }
-=======
         fold_assignee(self, a)
->>>>>>> a6c40e56
     }
 
     fn fold_statement(&mut self, s: TypedStatement<'ast, T>) -> Vec<TypedStatement<'ast, T>> {
@@ -640,7 +629,7 @@
     match a {
         TypedAssignee::Identifier(v) => TypedAssignee::Identifier(f.fold_variable(v)),
         TypedAssignee::Select(box a, box index) => {
-            TypedAssignee::Select(box f.fold_assignee(a), box f.fold_field_expression(index))
+            TypedAssignee::Select(box f.fold_assignee(a), box f.fold_uint_expression(index))
         }
         TypedAssignee::Member(box s, m) => TypedAssignee::Member(box f.fold_assignee(s), m),
     }
