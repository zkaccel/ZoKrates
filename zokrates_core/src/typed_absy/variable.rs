use crate::typed_absy::types::{DeclarationConstant, GStructType, UBitwidth};
use crate::typed_absy::types::{GType, SpecializationError};
use crate::typed_absy::Identifier;
use crate::typed_absy::UExpression;
use crate::typed_absy::{TryFrom, TryInto};
use std::fmt;

#[derive(Clone, PartialEq, Hash, Eq, PartialOrd, Ord)]
pub struct GVariable<'ast, S> {
    pub id: Identifier<'ast>,
    pub _type: GType<S>,
}

<<<<<<< HEAD
pub type DeclarationVariable<'ast> = GVariable<'ast, DeclarationConstant<'ast>>;
pub type ConcreteVariable<'ast> = GVariable<'ast, u32>;
=======
pub type DeclarationVariable<'ast, T> = GVariable<'ast, DeclarationConstant<'ast, T>>;
pub type ConcreteVariable<'ast> = GVariable<'ast, usize>;
>>>>>>> 5f2d6512
pub type Variable<'ast, T> = GVariable<'ast, UExpression<'ast, T>>;

impl<'ast, T> TryFrom<Variable<'ast, T>> for ConcreteVariable<'ast> {
    type Error = SpecializationError;

    fn try_from(v: Variable<'ast, T>) -> Result<Self, Self::Error> {
        let _type = v._type.try_into()?;

        Ok(Self { _type, id: v.id })
    }
}

impl<'ast, T> From<ConcreteVariable<'ast>> for Variable<'ast, T> {
    fn from(v: ConcreteVariable<'ast>) -> Self {
        let _type = v._type.into();

        Self { _type, id: v.id }
    }
}

pub fn try_from_g_variable<T: TryInto<U>, U>(
    v: GVariable<T>,
) -> Result<GVariable<U>, SpecializationError> {
    let _type = crate::typed_absy::types::try_from_g_type(v._type)?;

    Ok(GVariable { _type, id: v.id })
}

impl<'ast, S: Clone> GVariable<'ast, S> {
    pub fn field_element<I: Into<Identifier<'ast>>>(id: I) -> Self {
        Self::with_id_and_type(id, GType::FieldElement)
    }

    pub fn boolean<I: Into<Identifier<'ast>>>(id: I) -> Self {
        Self::with_id_and_type(id, GType::Boolean)
    }

    pub fn uint<I: Into<Identifier<'ast>>, W: Into<UBitwidth>>(id: I, bitwidth: W) -> Self {
        Self::with_id_and_type(id, GType::uint(bitwidth))
    }

    #[cfg(test)]
    pub fn field_array<I: Into<Identifier<'ast>>>(id: I, size: S) -> Self {
        Self::array(id, GType::FieldElement, size)
    }

    pub fn array<I: Into<Identifier<'ast>>, U: Into<S>>(id: I, ty: GType<S>, size: U) -> Self {
        Self::with_id_and_type(id, GType::array((ty, size.into())))
    }

    pub fn struc<I: Into<Identifier<'ast>>>(id: I, ty: GStructType<S>) -> Self {
        Self::with_id_and_type(id, GType::Struct(ty))
    }

    pub fn with_id_and_type<I: Into<Identifier<'ast>>>(id: I, _type: GType<S>) -> Self {
        GVariable {
            id: id.into(),
            _type,
        }
    }

    pub fn get_type(&self) -> GType<S> {
        self._type.clone()
    }
}

impl<'ast, S: fmt::Display> fmt::Display for GVariable<'ast, S> {
    fn fmt(&self, f: &mut fmt::Formatter) -> fmt::Result {
        write!(f, "{} {}", self._type, self.id,)
    }
}

impl<'ast, S: fmt::Debug> fmt::Debug for GVariable<'ast, S> {
    fn fmt(&self, f: &mut fmt::Formatter) -> fmt::Result {
        write!(f, "Variable(type: {:?}, id: {:?})", self._type, self.id,)
    }
}<|MERGE_RESOLUTION|>--- conflicted
+++ resolved
@@ -11,13 +11,8 @@
     pub _type: GType<S>,
 }
 
-<<<<<<< HEAD
-pub type DeclarationVariable<'ast> = GVariable<'ast, DeclarationConstant<'ast>>;
+pub type DeclarationVariable<'ast, T> = GVariable<'ast, DeclarationConstant<'ast, T>>;
 pub type ConcreteVariable<'ast> = GVariable<'ast, u32>;
-=======
-pub type DeclarationVariable<'ast, T> = GVariable<'ast, DeclarationConstant<'ast, T>>;
-pub type ConcreteVariable<'ast> = GVariable<'ast, usize>;
->>>>>>> 5f2d6512
 pub type Variable<'ast, T> = GVariable<'ast, UExpression<'ast, T>>;
 
 impl<'ast, T> TryFrom<Variable<'ast, T>> for ConcreteVariable<'ast> {
