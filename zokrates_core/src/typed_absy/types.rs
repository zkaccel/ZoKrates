use crate::typed_absy::{TryFrom, TryInto};
use crate::typed_absy::{TypedModuleId, UExpression, UExpressionInner};
use serde::{de::Error, ser::SerializeMap, Deserialize, Deserializer, Serialize, Serializer};
use std::collections::BTreeMap;
use std::fmt;
use std::hash::{Hash, Hasher};
use std::path::{Path, PathBuf};

pub type GenericIdentifier<'ast> = &'ast str;

#[derive(Debug, Clone)]
pub enum Constant<'ast> {
    Generic(GenericIdentifier<'ast>),
    Concrete(u32),
}

// At this stage we want all constants to be equal
impl<'ast> PartialEq for Constant<'ast> {
    fn eq(&self, _: &Self) -> bool {
        true
    }
}

impl<'ast> PartialOrd for Constant<'ast> {
    fn partial_cmp(&self, _: &Self) -> std::option::Option<std::cmp::Ordering> {
        Some(std::cmp::Ordering::Equal)
    }
}

impl<'ast> Ord for Constant<'ast> {
    fn cmp(&self, _: &Self) -> std::cmp::Ordering {
        std::cmp::Ordering::Equal
    }
}

impl<'ast> Eq for Constant<'ast> {}

impl<'ast> Hash for Constant<'ast> {
    fn hash<H>(&self, _: &mut H)
    where
        H: Hasher,
    {
        // we do not hash anything, as we want all constant to hash to the same thing
    }
}

impl<'ast> From<u32> for Constant<'ast> {
    fn from(e: u32) -> Self {
        Constant::Concrete(e)
    }
}

impl<'ast> From<usize> for Constant<'ast> {
    fn from(e: usize) -> Self {
        Constant::Concrete(e as u32)
    }
}

impl<'ast> From<GenericIdentifier<'ast>> for Constant<'ast> {
    fn from(e: GenericIdentifier<'ast>) -> Self {
        Constant::Generic(e)
    }
}

impl<'ast> fmt::Display for Constant<'ast> {
    fn fmt(&self, f: &mut fmt::Formatter) -> fmt::Result {
        match self {
            Constant::Generic(i) => write!(f, "{}", i),
            Constant::Concrete(v) => write!(f, "{}", v),
        }
    }
}

impl<'ast, T> From<usize> for UExpression<'ast, T> {
    fn from(i: usize) -> Self {
        UExpressionInner::Value(i as u128).annotate(UBitwidth::B32)
    }
}

impl<'ast, T> From<Constant<'ast>> for UExpression<'ast, T> {
    fn from(c: Constant<'ast>) -> Self {
        match c {
            Constant::Generic(i) => UExpressionInner::Identifier(i.into()).annotate(UBitwidth::B32),
            Constant::Concrete(v) => UExpressionInner::Value(v as u128).annotate(UBitwidth::B32),
        }
    }
}

impl<'ast, T> TryInto<usize> for UExpression<'ast, T> {
    type Error = ();

    fn try_into(self) -> Result<usize, Self::Error> {
        assert_eq!(self.bitwidth, UBitwidth::B32);

        match self.into_inner() {
            UExpressionInner::Value(v) => Ok(v as usize),
            _ => Err(()),
        }
    }
}

impl<'ast> TryInto<usize> for Constant<'ast> {
    type Error = ();

    fn try_into(self) -> Result<usize, Self::Error> {
        match self {
            Constant::Concrete(v) => Ok(v as usize),
            _ => Err(()),
        }
    }
}

pub type MemberId = String;

#[derive(Debug, Clone, PartialEq, Eq, Hash, Serialize, Deserialize, PartialOrd, Ord)]
pub struct GStructMember<S> {
    #[serde(rename = "name")]
    pub id: MemberId,
    #[serde(flatten)]
    pub ty: Box<GType<S>>,
}

pub type DeclarationStructMember<'ast> = GStructMember<Constant<'ast>>;
pub type ConcreteStructMember = GStructMember<usize>;
pub type StructMember<'ast, T> = GStructMember<UExpression<'ast, T>>;

impl<'ast, T: PartialEq> PartialEq<DeclarationStructMember<'ast>> for StructMember<'ast, T> {
    fn eq(&self, other: &DeclarationStructMember<'ast>) -> bool {
        self.id == other.id && *self.ty == *other.ty
    }
}

fn try_from_g_struct_member<T: TryInto<U>, U>(t: GStructMember<T>) -> Result<GStructMember<U>, ()> {
    Ok(GStructMember {
        id: t.id,
        ty: box try_from_g_type(*t.ty)?,
    })
}

impl<'ast, T> TryFrom<StructMember<'ast, T>> for ConcreteStructMember {
    type Error = ();

    fn try_from(t: StructMember<'ast, T>) -> Result<Self, Self::Error> {
        try_from_g_struct_member(t)
    }
}

impl<'ast> TryFrom<DeclarationStructMember<'ast>> for ConcreteStructMember {
    type Error = ();

    fn try_from(t: DeclarationStructMember<'ast>) -> Result<Self, Self::Error> {
        try_from_g_struct_member(t)
    }
}

impl<'ast, T> From<ConcreteStructMember> for StructMember<'ast, T> {
    fn from(t: ConcreteStructMember) -> Self {
        try_from_g_struct_member(t).unwrap()
    }
}

impl<'ast> From<ConcreteStructMember> for DeclarationStructMember<'ast> {
    fn from(t: ConcreteStructMember) -> Self {
        try_from_g_struct_member(t).unwrap()
    }
}

impl<'ast, T> From<DeclarationStructMember<'ast>> for StructMember<'ast, T> {
    fn from(t: DeclarationStructMember<'ast>) -> Self {
        try_from_g_struct_member(t).unwrap()
    }
}

#[derive(Clone, PartialEq, Eq, Hash, Serialize, Deserialize, PartialOrd, Ord)]
pub struct GArrayType<S> {
    pub size: S,
    #[serde(flatten)]
    pub ty: Box<GType<S>>,
}

pub type DeclarationArrayType<'ast> = GArrayType<Constant<'ast>>;
pub type ConcreteArrayType = GArrayType<usize>;
pub type ArrayType<'ast, T> = GArrayType<UExpression<'ast, T>>;

impl<'ast, T: PartialEq> PartialEq<DeclarationArrayType<'ast>> for ArrayType<'ast, T> {
    fn eq(&self, other: &DeclarationArrayType<'ast>) -> bool {
        *self.ty == *other.ty
            && match (self.size.as_inner(), &other.size) {
                (_, Constant::Generic(_)) => true,
                (UExpressionInner::Value(l), Constant::Concrete(r)) => *l as u32 == *r,
                (UExpressionInner::Identifier(_), Constant::Concrete(_)) => true,
                _ => unreachable!(),
            }
    }
}

impl<S: fmt::Display> fmt::Display for GArrayType<S> {
    fn fmt(&self, f: &mut fmt::Formatter) -> fmt::Result {
        fn fmt_aux<'a, S: fmt::Display>(
            f: &mut fmt::Formatter,
            t: &'a GArrayType<S>,
            mut acc: Vec<&'a S>,
        ) -> fmt::Result {
            acc.push(&t.size);
            match &*t.ty {
                GType::Array(array_type) => fmt_aux(f, &array_type, acc),
                t => {
                    write!(f, "{}", t)?;
                    for i in acc {
                        write!(f, "[{}]", i)?;
                    }
                    write!(f, "")
                }
            }
        }

        let acc = vec![];

        fmt_aux(f, &self, acc)
    }
}

impl<'ast, T: PartialEq> ArrayType<'ast, T> {
    // array type equality with non-strict size checks
    // sizes always match unless they are different constants
    pub fn weak_eq(&self, other: &Self) -> bool {
        self.ty == other.ty
    }
}

fn try_from_g_array_type<T: TryInto<U>, U>(t: GArrayType<T>) -> Result<GArrayType<U>, ()> {
    Ok(GArrayType {
        size: t.size.try_into().map_err(|_| ())?,
        ty: box try_from_g_type(*t.ty)?,
    })
}

impl<'ast, T> TryFrom<ArrayType<'ast, T>> for ConcreteArrayType {
    type Error = ();

    fn try_from(t: ArrayType<'ast, T>) -> Result<Self, Self::Error> {
        try_from_g_array_type(t)
    }
}

impl<'ast> TryFrom<DeclarationArrayType<'ast>> for ConcreteArrayType {
    type Error = ();

    fn try_from(t: DeclarationArrayType<'ast>) -> Result<Self, Self::Error> {
        try_from_g_array_type(t)
    }
}

impl<'ast, T> From<ConcreteArrayType> for ArrayType<'ast, T> {
    fn from(t: ConcreteArrayType) -> Self {
        try_from_g_array_type(t).unwrap()
    }
}

#[derive(Debug, Clone, Hash, Serialize, Deserialize, PartialOrd, Ord, Eq, PartialEq)]
pub struct StructLocation {
    #[serde(skip)]
    pub module: PathBuf,
    pub name: String,
}

<<<<<<< HEAD
impl<'ast> From<ConcreteArrayType> for DeclarationArrayType<'ast> {
    fn from(t: ConcreteArrayType) -> Self {
        try_from_g_array_type(t).unwrap()
    }
}

impl<'ast, T> From<DeclarationArrayType<'ast>> for ArrayType<'ast, T> {
    fn from(t: DeclarationArrayType<'ast>) -> Self {
        try_from_g_array_type(t).unwrap()
    }
}

#[derive(Debug, Clone, Serialize, Deserialize, PartialOrd, Ord)]
pub struct GStructType<S> {
=======
#[derive(Debug, Clone, Serialize, Deserialize, PartialOrd, Ord)]
pub struct StructType {
>>>>>>> cc8e26bc
    #[serde(flatten)]
    pub canonical_location: StructLocation,
    #[serde(skip)]
    pub location: Option<StructLocation>,
    pub members: Vec<GStructMember<S>>,
}

pub type DeclarationStructType<'ast> = GStructType<Constant<'ast>>;
pub type ConcreteStructType = GStructType<usize>;
pub type StructType<'ast, T> = GStructType<UExpression<'ast, T>>;

impl<S: PartialEq> PartialEq for GStructType<S> {
    fn eq(&self, other: &Self) -> bool {
        self.canonical_location.eq(&other.canonical_location)
    }
}

impl<S: Hash> Hash for GStructType<S> {
    fn hash<H: Hasher>(&self, state: &mut H) {
        self.canonical_location.hash(state);
    }
}

<<<<<<< HEAD
impl<S: Eq> Eq for GStructType<S> {}

fn try_from_g_struct_type<T: TryInto<U>, U>(t: GStructType<T>) -> Result<GStructType<U>, ()> {
    Ok(GStructType {
        location: t.location,
        canonical_location: t.canonical_location,
        members: t
            .members
            .into_iter()
            .map(|m| try_from_g_struct_member(m))
            .collect::<Result<_, _>>()?,
    })
}

impl<'ast, T> TryFrom<StructType<'ast, T>> for ConcreteStructType {
    type Error = ();

    fn try_from(t: StructType<'ast, T>) -> Result<Self, Self::Error> {
        try_from_g_struct_type(t)
    }
}
=======
impl Hash for StructType {
    fn hash<H: Hasher>(&self, state: &mut H) {
        self.canonical_location.hash(state);
        self.members.hash(state);
    }
}

impl Eq for StructType {}
>>>>>>> cc8e26bc

impl<'ast> TryFrom<DeclarationStructType<'ast>> for ConcreteStructType {
    type Error = ();

    fn try_from(t: DeclarationStructType<'ast>) -> Result<Self, Self::Error> {
        try_from_g_struct_type(t)
    }
}

impl<'ast, T> From<ConcreteStructType> for StructType<'ast, T> {
    fn from(t: ConcreteStructType) -> Self {
        try_from_g_struct_type(t).unwrap()
    }
}

impl<'ast> From<ConcreteStructType> for DeclarationStructType<'ast> {
    fn from(t: ConcreteStructType) -> Self {
        try_from_g_struct_type(t).unwrap()
    }
}

impl<'ast, T> From<DeclarationStructType<'ast>> for StructType<'ast, T> {
    fn from(t: DeclarationStructType<'ast>) -> Self {
        try_from_g_struct_type(t).unwrap()
    }
}

impl<S> GStructType<S> {
    pub fn new(module: PathBuf, name: String, members: Vec<GStructMember<S>>) -> Self {
        GStructType {
            canonical_location: StructLocation { module, name },
            location: None,
            members,
        }
    }

    pub fn members_count(&self) -> usize {
        self.members.len()
    }

    pub fn iter(&self) -> std::slice::Iter<GStructMember<S>> {
        self.members.iter()
    }

    fn location(&self) -> &StructLocation {
        &self.location.as_ref().unwrap_or(&self.canonical_location)
    }

    pub fn name(&self) -> &str {
        &self.location().name
    }

    pub fn module(&self) -> &Path {
        &self.location().module
    }
}

impl<S> IntoIterator for GStructType<S> {
    type Item = GStructMember<S>;
    type IntoIter = std::vec::IntoIter<Self::Item>;

    fn into_iter(self) -> Self::IntoIter {
        self.members.into_iter()
    }
}

#[derive(Debug, Clone, Serialize, Deserialize, PartialEq, Eq, PartialOrd, Ord, Hash, Copy)]
pub enum UBitwidth {
    #[serde(rename = "8")]
    B8 = 8,
    #[serde(rename = "16")]
    B16 = 16,
    #[serde(rename = "32")]
    B32 = 32,
}

impl UBitwidth {
    pub fn to_usize(&self) -> usize {
        *self as u32 as usize
    }
}

impl From<usize> for UBitwidth {
    fn from(b: usize) -> Self {
        match b {
            8 => UBitwidth::B8,
            16 => UBitwidth::B16,
            32 => UBitwidth::B32,
            _ => unreachable!(),
        }
    }
}

impl fmt::Display for UBitwidth {
    fn fmt(&self, f: &mut fmt::Formatter) -> fmt::Result {
        write!(f, "{}", self.to_usize())
    }
}

#[derive(Clone, PartialEq, Eq, Hash, PartialOrd, Ord)]
pub enum GType<S> {
    FieldElement,
    Boolean,
    Array(GArrayType<S>),
    Struct(GStructType<S>),
    Uint(UBitwidth),
    Int,
}

impl<Z: Serialize> Serialize for GType<Z> {
    fn serialize<S>(&self, s: S) -> Result<<S as Serializer>::Ok, <S as Serializer>::Error>
    where
        S: Serializer,
    {
        use serde::ser::Error;

        match self {
            GType::FieldElement => s.serialize_newtype_variant("Type", 0, "type", "field"),
            GType::Boolean => s.serialize_newtype_variant("Type", 1, "type", "bool"),
            GType::Array(array_type) => {
                let mut map = s.serialize_map(Some(2))?;
                map.serialize_entry("type", "array")?;
                map.serialize_entry("components", array_type)?;
                map.end()
            }
            GType::Struct(struct_type) => {
                let mut map = s.serialize_map(Some(2))?;
                map.serialize_entry("type", "struct")?;
                map.serialize_entry("components", struct_type)?;
                map.end()
            }
            GType::Uint(width) => s.serialize_newtype_variant(
                "Type",
                4,
                "type",
                format!("u{}", width.to_usize()).as_str(),
            ),
            GType::Int => Err(S::Error::custom(format!(
                "Cannot serialize Int type as it's not allowed in function signatures"
            ))),
        }
    }
}

impl<'de, S: Deserialize<'de>> Deserialize<'de> for GType<S> {
    fn deserialize<D>(d: D) -> Result<Self, <D as Deserializer<'de>>::Error>
    where
        D: Deserializer<'de>,
    {
        #[derive(Deserialize)]
        #[serde(untagged)]
        enum Components<S> {
            Array(GArrayType<S>),
            Struct(GStructType<S>),
        }

        #[derive(Deserialize)]
        struct Mapping<S> {
            #[serde(rename = "type")]
            ty: String,
            components: Option<Components<S>>,
        }

        let strict_type =
            |m: Mapping<S>, ty: GType<S>| -> Result<Self, <D as Deserializer<'de>>::Error> {
                match m.components {
                    Some(_) => Err(D::Error::custom(format!(
                        "unexpected `components` field in type {}",
                        m.ty
                    ))),
                    None => Ok(ty),
                }
            };

        let mapping = Mapping::deserialize(d)?;
        match mapping.ty.as_str() {
            "field" => strict_type(mapping, GType::FieldElement),
            "bool" => strict_type(mapping, GType::Boolean),
            "array" => {
<<<<<<< HEAD
                let components = mapping.components.ok_or(D::Error::custom(format_args!(
                    "missing `components` field",
                )))?;
                match components {
                    Components::Array(array_type) => Ok(GType::Array(array_type)),
                    _ => Err(D::Error::custom(format!("invalid `components` variant",))),
                }
            }
            "struct" => {
                let components = mapping.components.ok_or(D::Error::custom(format_args!(
                    "missing `components` field",
                )))?;
                match components {
                    Components::Struct(struct_type) => Ok(GType::Struct(struct_type)),
                    _ => Err(D::Error::custom(format!("invalid `components` variant",))),
=======
                let ty = mapping.ty;

                let components = mapping.components.ok_or_else(|| {
                    D::Error::custom(format_args!("missing `components` field for type `{}'", ty))
                })?;
                match components {
                    Components::Array(array_type) => Ok(Type::Array(array_type)),
                    _ => Err(D::Error::custom(format!(
                        "invalid `components` variant for type `{}`",
                        ty
                    ))),
                }
            }
            "struct" => {
                let ty = mapping.ty;

                let components = mapping.components.ok_or_else(|| {
                    D::Error::custom(format_args!("missing `components` field for type `{}'", ty))
                })?;
                match components {
                    Components::Struct(struct_type) => Ok(Type::Struct(struct_type)),
                    _ => Err(D::Error::custom(format!(
                        "invalid `components` variant for type `{}`",
                        ty
                    ))),
>>>>>>> cc8e26bc
                }
            }
            "u8" => strict_type(mapping, GType::Uint(UBitwidth::B8)),
            "u16" => strict_type(mapping, GType::Uint(UBitwidth::B16)),
            "u32" => strict_type(mapping, GType::Uint(UBitwidth::B32)),
            t => Err(D::Error::custom(format!("invalid type `{}`", t))),
        }
    }
}

pub type DeclarationType<'ast> = GType<Constant<'ast>>;
pub type ConcreteType = GType<usize>;
pub type Type<'ast, T> = GType<UExpression<'ast, T>>;

impl<'ast, T: PartialEq> PartialEq<DeclarationType<'ast>> for Type<'ast, T> {
    fn eq(&self, other: &DeclarationType<'ast>) -> bool {
        use self::GType::*;

        match (self, other) {
            (Array(l), Array(r)) => l == r,
            (Struct(l), Struct(r)) => l.canonical_location == r.canonical_location,
            (FieldElement, FieldElement) | (Boolean, Boolean) => true,
            (Uint(l), Uint(r)) => l == r,
            _ => false,
        }
    }
}

fn try_from_g_type<T: TryInto<U>, U>(t: GType<T>) -> Result<GType<U>, ()> {
    match t {
        GType::FieldElement => Ok(GType::FieldElement),
        GType::Boolean => Ok(GType::Boolean),
        GType::Int => Ok(GType::Int),
        GType::Uint(bitwidth) => Ok(GType::Uint(bitwidth)),
        GType::Array(array_type) => Ok(GType::Array(try_from_g_array_type(array_type)?)),
        GType::Struct(struct_type) => Ok(GType::Struct(try_from_g_struct_type(struct_type)?)),
    }
}

impl<'ast, T> TryFrom<Type<'ast, T>> for ConcreteType {
    type Error = ();

    fn try_from(t: Type<'ast, T>) -> Result<Self, Self::Error> {
        try_from_g_type(t)
    }
}

impl<'ast> TryFrom<DeclarationType<'ast>> for ConcreteType {
    type Error = ();

    fn try_from(t: DeclarationType<'ast>) -> Result<Self, Self::Error> {
        try_from_g_type(t)
    }
}

impl<'ast, T> From<ConcreteType> for Type<'ast, T> {
    fn from(t: ConcreteType) -> Self {
        try_from_g_type(t).unwrap()
    }
}

impl<'ast> From<ConcreteType> for DeclarationType<'ast> {
    fn from(t: ConcreteType) -> Self {
        try_from_g_type(t).unwrap()
    }
}

impl<'ast, T> From<DeclarationType<'ast>> for Type<'ast, T> {
    fn from(t: DeclarationType<'ast>) -> Self {
        try_from_g_type(t).unwrap()
    }
}

impl<S> GArrayType<S> {
    pub fn new(ty: GType<S>, size: S) -> Self {
        GArrayType {
            ty: Box::new(ty),
            size,
        }
    }
}

impl<S> GStructMember<S> {
    pub fn new(id: String, ty: GType<S>) -> Self {
        GStructMember {
            id,
            ty: Box::new(ty),
        }
    }
}

impl<S: fmt::Display> fmt::Display for GType<S> {
    fn fmt(&self, f: &mut fmt::Formatter) -> fmt::Result {
        match self {
            GType::FieldElement => write!(f, "field"),
            GType::Boolean => write!(f, "bool"),
            GType::Uint(ref bitwidth) => write!(f, "u{}", bitwidth),
            GType::Int => write!(f, "{{integer}}"),
            GType::Array(ref array_type) => write!(f, "{}", array_type),
            GType::Struct(ref struct_type) => write!(f, "{}", struct_type.name(),),
        }
    }
}

impl<S: fmt::Debug> fmt::Debug for GType<S> {
    fn fmt(&self, f: &mut fmt::Formatter) -> fmt::Result {
        match self {
            GType::FieldElement => write!(f, "field"),
            GType::Boolean => write!(f, "bool"),
            GType::Int => write!(f, "integer"),
            GType::Uint(ref bitwidth) => write!(f, "u{:?}", bitwidth),
            GType::Array(ref array_type) => write!(f, "{:?}[{:?}]", array_type.ty, array_type.size),
            GType::Struct(ref struct_type) => write!(
                f,
                "{:?} {{{:?}}}",
                struct_type.name(),
                struct_type
                    .members
                    .iter()
                    .map(|member| format!("{:?}: {:?}", member.id, member.ty))
                    .collect::<Vec<_>>()
                    .join(", ")
            ),
        }
    }
}

impl<S> GType<S> {
    pub fn array<U: Into<S>>(ty: GType<S>, size: U) -> Self {
        GType::Array(GArrayType::new(ty, size.into()))
    }

    pub fn struc(struct_ty: GStructType<S>) -> Self {
        GType::Struct(struct_ty)
    }

    pub fn uint<W: Into<UBitwidth>>(b: W) -> Self {
        GType::Uint(b.into())
    }
}

impl<'ast, T: fmt::Display + PartialEq + fmt::Debug> Type<'ast, T> {
    pub fn can_be_specialized_to(&self, other: &DeclarationType) -> bool {
        use self::GType::*;

        if self == other {
            true
        } else {
            match (self, other) {
                (Int, FieldElement) | (Int, Uint(..)) => true,
                (Array(l), Array(r)) => true && l.ty.can_be_specialized_to(&r.ty),
                // types do not come into play for Struct equality, only the canonical location. Hence no inference
                // can change anything
                (Struct(_), Struct(_)) => false,
                _ => false,
            }
        }
    }
}

impl ConcreteType {
    fn to_slug(&self) -> String {
        match self {
            GType::FieldElement => String::from("f"),
            GType::Int => unreachable!(),
            GType::Boolean => String::from("b"),
            GType::Uint(bitwidth) => format!("u{}", bitwidth),
            GType::Array(array_type) => format!("{}[{}]", array_type.ty.to_slug(), array_type.size),
            GType::Struct(struct_type) => format!(
                "{{{}}}",
                struct_type
                    .iter()
                    .map(|member| format!("{}:{}", member.id, member.ty))
                    .collect::<Vec<_>>()
                    .join(",")
            ),
        }
    }
}

impl ConcreteType {
    // the number of field elements the type maps to
    pub fn get_primitive_count(&self) -> usize {
        match self {
            GType::FieldElement => 1,
            GType::Boolean => 1,
            GType::Uint(_) => 1,
            GType::Array(array_type) => array_type.size * array_type.ty.get_primitive_count(),
            GType::Int => unreachable!(),
            GType::Struct(struct_type) => struct_type
                .iter()
                .map(|member| member.ty.get_primitive_count())
                .sum(),
        }
    }
}

pub type FunctionIdentifier<'ast> = &'ast str;

#[derive(PartialEq, Eq, Hash, Debug, Clone)]
pub struct GFunctionKey<'ast, S> {
    pub module: TypedModuleId,
    pub id: FunctionIdentifier<'ast>,
    pub signature: GSignature<S>,
}

pub type DeclarationFunctionKey<'ast> = GFunctionKey<'ast, Constant<'ast>>;
pub type ConcreteFunctionKey<'ast> = GFunctionKey<'ast, usize>;
pub type FunctionKey<'ast, T> = GFunctionKey<'ast, UExpression<'ast, T>>;

impl<'ast, S: fmt::Display> fmt::Display for GFunctionKey<'ast, S> {
    fn fmt(&self, f: &mut fmt::Formatter) -> fmt::Result {
        write!(f, "{}/{}{}", self.module.display(), self.id, self.signature)
    }
}

#[derive(Debug, PartialEq, Eq, Hash, Clone)]
pub struct GGenericsAssignment<'ast, S>(pub BTreeMap<GenericIdentifier<'ast>, S>);

pub type ConcreteGenericsAssignment<'ast> = GGenericsAssignment<'ast, usize>;
pub type GenericsAssignment<'ast, T> = GGenericsAssignment<'ast, UExpression<'ast, T>>;

impl<'ast, S> Default for GGenericsAssignment<'ast, S> {
    fn default() -> Self {
        GGenericsAssignment(BTreeMap::new())
    }
}

impl<'ast, S: fmt::Display> fmt::Display for GGenericsAssignment<'ast, S> {
    fn fmt(&self, f: &mut fmt::Formatter) -> fmt::Result {
        write!(
            f,
            "{}",
            self.0
                .iter()
                .map(|(k, v)| format!("{}: {}", k, v))
                .collect::<Vec<_>>()
                .join(", ")
        )
    }
}

impl<'ast> PartialEq<DeclarationFunctionKey<'ast>> for ConcreteFunctionKey<'ast> {
    fn eq(&self, other: &DeclarationFunctionKey<'ast>) -> bool {
        self.module == other.module && self.id == other.id && self.signature == other.signature
    }
}

fn try_from_g_function_key<T: TryInto<U>, U>(k: GFunctionKey<T>) -> Result<GFunctionKey<U>, ()> {
    Ok(GFunctionKey {
        module: k.module,
        signature: signature::try_from_g_signature(k.signature)?,
        id: k.id,
    })
}

impl<'ast, T> TryFrom<FunctionKey<'ast, T>> for ConcreteFunctionKey<'ast> {
    type Error = ();

    fn try_from(k: FunctionKey<'ast, T>) -> Result<Self, Self::Error> {
        try_from_g_function_key(k)
    }
}

impl<'ast> TryFrom<DeclarationFunctionKey<'ast>> for ConcreteFunctionKey<'ast> {
    type Error = ();

    fn try_from(k: DeclarationFunctionKey<'ast>) -> Result<Self, Self::Error> {
        try_from_g_function_key(k)
    }
}

<<<<<<< HEAD
impl<'ast, T> From<ConcreteFunctionKey<'ast>> for FunctionKey<'ast, T> {
    fn from(k: ConcreteFunctionKey<'ast>) -> Self {
        try_from_g_function_key(k).unwrap()
    }
}

impl<'ast> From<ConcreteFunctionKey<'ast>> for DeclarationFunctionKey<'ast> {
    fn from(k: ConcreteFunctionKey<'ast>) -> Self {
        try_from_g_function_key(k).unwrap()
    }
}

impl<'ast, T> From<DeclarationFunctionKey<'ast>> for FunctionKey<'ast, T> {
    fn from(k: DeclarationFunctionKey<'ast>) -> Self {
        try_from_g_function_key(k).unwrap()
    }
}

impl<'ast, S> GFunctionKey<'ast, S> {
    pub fn with_location<T: Into<TypedModuleId>, U: Into<FunctionIdentifier<'ast>>>(
        module: T,
        id: U,
    ) -> Self {
        GFunctionKey {
            module: module.into(),
            id: id.into(),
            signature: GSignature::new(),
        }
=======
    pub fn hash(&self) -> FunctionKeyHash {
        let mut hasher = std::collections::hash_map::DefaultHasher::new();
        <Self as Hash>::hash(self, &mut hasher);
        hasher.finish()
>>>>>>> cc8e26bc
    }

    pub fn signature(mut self, signature: GSignature<S>) -> Self {
        self.signature = signature;
        self
    }

    pub fn id<U: Into<FunctionIdentifier<'ast>>>(mut self, id: U) -> Self {
        self.id = id.into();
        self
    }

    pub fn module<T: Into<TypedModuleId>>(mut self, module: T) -> Self {
        self.module = module.into();
        self
    }
}

impl<'ast> ConcreteFunctionKey<'ast> {
    pub fn to_slug(&self) -> String {
        format!(
            "{}/{}_{}",
            self.module.display(),
            self.id,
            self.signature.to_slug()
        )
    }
}

pub use self::signature::{ConcreteSignature, DeclarationSignature, GSignature, Signature};

pub mod signature {
    use super::*;
    use std::fmt;

<<<<<<< HEAD
    #[derive(Clone, Serialize, Deserialize, PartialEq, Eq, Hash, PartialOrd, Ord)]
    pub struct GSignature<S> {
        pub inputs: Vec<GType<S>>,
        pub outputs: Vec<GType<S>>,
    }

    pub type DeclarationSignature<'ast> = GSignature<Constant<'ast>>;
    pub type ConcreteSignature = GSignature<usize>;
    pub type Signature<'ast, T> = GSignature<UExpression<'ast, T>>;

    use std::collections::btree_map::Entry;

    fn check_type<'ast, S: Clone + PartialEq + PartialEq<usize>>(
        decl_ty: &DeclarationType<'ast>,
        ty: &GType<S>,
        constants: &mut GGenericsAssignment<'ast, S>,
    ) -> bool {
        match (decl_ty, ty) {
            (DeclarationType::Array(t0), GType::Array(t1)) => {
                let s1 = t1.size.clone();

                // both the inner type and the size must match
                check_type(&t0.ty, &t1.ty, constants)
                    && match t0.size {
                        // if the declared size is an identifier, we insert into the map, or check if the concrete size
                        // matches if this identifier is already in the map
                        Constant::Generic(id) => match constants.0.entry(id) {
                            Entry::Occupied(e) => *e.get() == s1,
                            Entry::Vacant(e) => {
                                e.insert(s1);
                                true
                            }
                        },
                        Constant::Concrete(s0) => s1 == s0 as usize,
                    }
            }
            (DeclarationType::FieldElement, GType::FieldElement)
            | (DeclarationType::Boolean, GType::Boolean) => true,
            (DeclarationType::Uint(b0), GType::Uint(b1)) => b0 == b1,
            (DeclarationType::Struct(s0), GType::Struct(s1)) => {
                s0.canonical_location == s1.canonical_location
            }
            _ => false,
        }
    }

    fn specialize_type<'ast, S: Clone + PartialEq + PartialEq<usize> + From<u32>>(
        decl_ty: DeclarationType<'ast>,
        constants: &GGenericsAssignment<'ast, S>,
    ) -> GType<S> {
        match decl_ty {
            DeclarationType::Int => unreachable!(),
            DeclarationType::Array(t0) => {
                // let s1 = t1.size.clone();

                let ty = box specialize_type(*t0.ty, &constants);
                let size = match t0.size {
                    Constant::Generic(s) => constants.0.get(&s).unwrap().clone(),
                    Constant::Concrete(s) => s.into(),
                };

                GType::Array(GArrayType { ty, size })
            }
            DeclarationType::FieldElement => GType::FieldElement,
            DeclarationType::Boolean => GType::Boolean,
            DeclarationType::Uint(b0) => GType::Uint(b0),
            DeclarationType::Struct(s0) => GType::Struct(GStructType {
                members: s0
                    .members
                    .into_iter()
                    .map(|m| GStructMember {
                        ty: box specialize_type(*m.ty, constants),
                        id: m.id,
                    })
                    .collect(),
                canonical_location: s0.canonical_location,
                location: s0.location,
            }),
        }
    }

    impl<'ast> PartialEq<DeclarationSignature<'ast>> for ConcreteSignature {
        fn eq(&self, other: &DeclarationSignature<'ast>) -> bool {
            // we keep track of the value of constants in a map, as a given constant can only have one value
            let mut constants = ConcreteGenericsAssignment::default();

            other
                .inputs
                .iter()
                .chain(other.outputs.iter())
                .zip(self.inputs.iter().chain(self.outputs.iter()))
                .all(|(decl_ty, ty)| check_type::<usize>(decl_ty, ty, &mut constants))
        }
    }

    impl<'ast> DeclarationSignature<'ast> {
        pub fn specialize(
            &self,
            signature: &ConcreteSignature,
        ) -> Result<ConcreteGenericsAssignment<'ast>, ()> {
            // we keep track of the value of constants in a map, as a given constant can only have one value
            let mut constants = ConcreteGenericsAssignment::default();

            let condition = self
                .inputs
                .iter()
                .chain(self.outputs.iter())
                .zip(signature.inputs.iter().chain(signature.outputs.iter()))
                .all(|(decl_ty, ty)| check_type(decl_ty, ty, &mut constants));

            match condition {
                true => Ok(constants),
                false => Err(()),
            }
        }

        pub fn get_output_types<T: Clone + PartialEq + fmt::Debug>(
            &self,
            inputs: Vec<Type<'ast, T>>,
        ) -> Vec<Type<'ast, T>> {
            // we keep track of the value of constants in a map, as a given constant can only have one value
            let mut constants = GenericsAssignment::default();

            // fill the map with the inputs
            let _ = self
                .inputs
                .iter()
                .zip(inputs.iter())
                .all(|(decl_ty, ty)| check_type(decl_ty, ty, &mut constants));

            // get the outputs from the map
            self.outputs
                .clone()
                .into_iter()
                .map(|t| specialize_type(t, &constants))
                .collect()
        }
    }

    pub fn try_from_g_signature<T: TryInto<U>, U>(t: GSignature<T>) -> Result<GSignature<U>, ()> {
        Ok(GSignature {
            inputs: t
                .inputs
                .into_iter()
                .map(try_from_g_type)
                .collect::<Result<_, _>>()?,
            outputs: t
                .outputs
                .into_iter()
                .map(try_from_g_type)
                .collect::<Result<_, _>>()?,
        })
    }

    impl<'ast, T> TryFrom<Signature<'ast, T>> for ConcreteSignature {
        type Error = ();

        fn try_from(s: Signature<'ast, T>) -> Result<Self, Self::Error> {
            try_from_g_signature(s)
        }
    }

    impl<'ast> TryFrom<DeclarationSignature<'ast>> for ConcreteSignature {
        type Error = ();

        fn try_from(s: DeclarationSignature<'ast>) -> Result<Self, Self::Error> {
            try_from_g_signature(s)
        }
    }

    impl<'ast, T> From<ConcreteSignature> for Signature<'ast, T> {
        fn from(s: ConcreteSignature) -> Self {
            try_from_g_signature(s).unwrap()
        }
    }

    impl<'ast> From<ConcreteSignature> for DeclarationSignature<'ast> {
        fn from(s: ConcreteSignature) -> Self {
            try_from_g_signature(s).unwrap()
        }
=======
    #[derive(Clone, PartialEq, Eq, Hash, Serialize, Deserialize, Ord, PartialOrd, Default)]
    pub struct Signature {
        pub inputs: Vec<Type>,
        pub outputs: Vec<Type>,
>>>>>>> cc8e26bc
    }

    impl<'ast, T> From<DeclarationSignature<'ast>> for Signature<'ast, T> {
        fn from(s: DeclarationSignature<'ast>) -> Self {
            try_from_g_signature(s).unwrap()
        }
    }

    impl<S: fmt::Debug> fmt::Debug for GSignature<S> {
        fn fmt(&self, f: &mut fmt::Formatter) -> fmt::Result {
            write!(
                f,
                "Signature(inputs: {:?}, outputs: {:?})",
                self.inputs, self.outputs
            )
        }
    }

    impl<S: fmt::Display> fmt::Display for GSignature<S> {
        fn fmt(&self, f: &mut fmt::Formatter) -> fmt::Result {
            write!(f, "(")?;
            for (i, t) in self.inputs.iter().enumerate() {
                write!(f, "{}", t)?;
                if i < self.inputs.len() - 1 {
                    write!(f, ", ")?;
                }
            }
            write!(f, ")")?;
            match self.outputs.len() {
                0 => write!(f, ""),
                1 => write!(f, " -> {}", self.outputs[0]),
                _ => {
                    write!(f, " -> (")?;
                    for (i, t) in self.outputs.iter().enumerate() {
                        write!(f, "{}", t)?;
                        if i < self.outputs.len() - 1 {
                            write!(f, ", ")?;
                        }
                    }
                    write!(f, ")")
                }
            }
        }
    }

    impl<S> GSignature<S> {
        pub fn new() -> GSignature<S> {
            Self {
                inputs: vec![],
                outputs: vec![],
            }
        }

        pub fn inputs(mut self, inputs: Vec<GType<S>>) -> Self {
            self.inputs = inputs;
            self
        }

        pub fn outputs(mut self, outputs: Vec<GType<S>>) -> Self {
            self.outputs = outputs;
            self
        }
    }

    impl ConcreteSignature {
        /// Returns a slug for a signature, with the following encoding:
        /// i{inputs}o{outputs} where {inputs} and {outputs} each encode a list of types.
        /// A list of types is encoded by compressing sequences of the same type like so:
        ///
        /// [field, field, field] -> 3f
        /// [field] -> f
        /// [field, bool, field] -> fbf
        /// [field, field, bool, field] -> 2fbf
        ///
        pub fn to_slug(&self) -> String {
            let to_slug = |types: &[ConcreteType]| {
                let mut res = vec![];
                for t in types {
                    let len = res.len();
                    if len == 0 {
                        res.push((1, t))
                    } else if res[len - 1].1 == t {
                        res[len - 1].0 += 1;
                    } else {
                        res.push((1, t))
                    }
                }
                res.into_iter()
                    .map(|(n, t): (usize, &ConcreteType)| {
                        let mut r = String::new();

                        if n > 1 {
                            r.push_str(&format!("{}", n));
                        }
                        r.push_str(&t.to_slug());
                        r
                    })
                    .fold(String::new(), |mut acc, e| {
                        acc.push_str(&e);
                        acc
                    })
            };

            format!("i{}o{}", to_slug(&self.inputs), to_slug(&self.outputs))
        }
<<<<<<< HEAD
=======

        pub fn new() -> Signature {
            Signature::default()
        }

        pub fn inputs(mut self, inputs: Vec<Type>) -> Self {
            self.inputs = inputs;
            self
        }

        pub fn outputs(mut self, outputs: Vec<Type>) -> Self {
            self.outputs = outputs;
            self
        }
>>>>>>> cc8e26bc
    }

    #[cfg(test)]
    mod tests {
        use super::*;

        #[test]
        fn signature() {
            let s = ConcreteSignature::new()
                .inputs(vec![ConcreteType::FieldElement, ConcreteType::Boolean])
                .outputs(vec![ConcreteType::Boolean]);

            assert_eq!(s.to_string(), String::from("(field, bool) -> bool"));
        }

        #[test]
        fn slug_0() {
            let s = ConcreteSignature::new().inputs(vec![]).outputs(vec![]);

            assert_eq!(s.to_slug(), String::from("io"));
        }

        #[test]
        fn slug_1() {
            let s = ConcreteSignature::new()
                .inputs(vec![ConcreteType::FieldElement, ConcreteType::Boolean])
                .outputs(vec![
                    ConcreteType::FieldElement,
                    ConcreteType::FieldElement,
                    ConcreteType::Boolean,
                    ConcreteType::FieldElement,
                ]);

            assert_eq!(s.to_slug(), String::from("ifbo2fbf"));
        }

        #[test]
        fn slug_2() {
            let s = ConcreteSignature::new()
                .inputs(vec![
                    ConcreteType::FieldElement,
                    ConcreteType::FieldElement,
                    ConcreteType::FieldElement,
                ])
                .outputs(vec![
                    ConcreteType::FieldElement,
                    ConcreteType::Boolean,
                    ConcreteType::FieldElement,
                ]);

            assert_eq!(s.to_slug(), String::from("i3fofbf"));
        }

        #[test]
        fn array_slug() {
            let s = ConcreteSignature::new()
                .inputs(vec![
                    ConcreteType::array(ConcreteType::FieldElement, 42usize),
                    ConcreteType::array(ConcreteType::FieldElement, 21usize),
                ])
                .outputs(vec![]);

            assert_eq!(s.to_slug(), String::from("if[42]f[21]o"));
        }
    }
}

#[cfg(test)]
mod tests {
    use super::*;

    #[test]
    fn array() {
        let t = ConcreteType::Array(ConcreteArrayType::new(ConcreteType::FieldElement, 42usize));
        assert_eq!(t.get_primitive_count(), 42);
    }

    #[test]
    fn array_display() {
        // field[1][2]
        let t = ConcreteType::Array(ConcreteArrayType::new(
            ConcreteType::Array(ConcreteArrayType::new(ConcreteType::FieldElement, 2usize)),
            1usize,
        ));
        assert_eq!(format!("{}", t), "field[1][2]");
    }
}<|MERGE_RESOLUTION|>--- conflicted
+++ resolved
@@ -264,7 +264,6 @@
     pub name: String,
 }
 
-<<<<<<< HEAD
 impl<'ast> From<ConcreteArrayType> for DeclarationArrayType<'ast> {
     fn from(t: ConcreteArrayType) -> Self {
         try_from_g_array_type(t).unwrap()
@@ -279,10 +278,6 @@
 
 #[derive(Debug, Clone, Serialize, Deserialize, PartialOrd, Ord)]
 pub struct GStructType<S> {
-=======
-#[derive(Debug, Clone, Serialize, Deserialize, PartialOrd, Ord)]
-pub struct StructType {
->>>>>>> cc8e26bc
     #[serde(flatten)]
     pub canonical_location: StructLocation,
     #[serde(skip)]
@@ -306,7 +301,6 @@
     }
 }
 
-<<<<<<< HEAD
 impl<S: Eq> Eq for GStructType<S> {}
 
 fn try_from_g_struct_type<T: TryInto<U>, U>(t: GStructType<T>) -> Result<GStructType<U>, ()> {
@@ -328,16 +322,6 @@
         try_from_g_struct_type(t)
     }
 }
-=======
-impl Hash for StructType {
-    fn hash<H: Hasher>(&self, state: &mut H) {
-        self.canonical_location.hash(state);
-        self.members.hash(state);
-    }
-}
-
-impl Eq for StructType {}
->>>>>>> cc8e26bc
 
 impl<'ast> TryFrom<DeclarationStructType<'ast>> for ConcreteStructType {
     type Error = ();
@@ -517,7 +501,6 @@
             "field" => strict_type(mapping, GType::FieldElement),
             "bool" => strict_type(mapping, GType::Boolean),
             "array" => {
-<<<<<<< HEAD
                 let components = mapping.components.ok_or(D::Error::custom(format_args!(
                     "missing `components` field",
                 )))?;
@@ -533,33 +516,6 @@
                 match components {
                     Components::Struct(struct_type) => Ok(GType::Struct(struct_type)),
                     _ => Err(D::Error::custom(format!("invalid `components` variant",))),
-=======
-                let ty = mapping.ty;
-
-                let components = mapping.components.ok_or_else(|| {
-                    D::Error::custom(format_args!("missing `components` field for type `{}'", ty))
-                })?;
-                match components {
-                    Components::Array(array_type) => Ok(Type::Array(array_type)),
-                    _ => Err(D::Error::custom(format!(
-                        "invalid `components` variant for type `{}`",
-                        ty
-                    ))),
-                }
-            }
-            "struct" => {
-                let ty = mapping.ty;
-
-                let components = mapping.components.ok_or_else(|| {
-                    D::Error::custom(format_args!("missing `components` field for type `{}'", ty))
-                })?;
-                match components {
-                    Components::Struct(struct_type) => Ok(Type::Struct(struct_type)),
-                    _ => Err(D::Error::custom(format!(
-                        "invalid `components` variant for type `{}`",
-                        ty
-                    ))),
->>>>>>> cc8e26bc
                 }
             }
             "u8" => strict_type(mapping, GType::Uint(UBitwidth::B8)),
@@ -832,7 +788,6 @@
     }
 }
 
-<<<<<<< HEAD
 impl<'ast, T> From<ConcreteFunctionKey<'ast>> for FunctionKey<'ast, T> {
     fn from(k: ConcreteFunctionKey<'ast>) -> Self {
         try_from_g_function_key(k).unwrap()
@@ -861,12 +816,6 @@
             id: id.into(),
             signature: GSignature::new(),
         }
-=======
-    pub fn hash(&self) -> FunctionKeyHash {
-        let mut hasher = std::collections::hash_map::DefaultHasher::new();
-        <Self as Hash>::hash(self, &mut hasher);
-        hasher.finish()
->>>>>>> cc8e26bc
     }
 
     pub fn signature(mut self, signature: GSignature<S>) -> Self {
@@ -902,7 +851,6 @@
     use super::*;
     use std::fmt;
 
-<<<<<<< HEAD
     #[derive(Clone, Serialize, Deserialize, PartialEq, Eq, Hash, PartialOrd, Ord)]
     pub struct GSignature<S> {
         pub inputs: Vec<GType<S>>,
@@ -1083,12 +1031,6 @@
         fn from(s: ConcreteSignature) -> Self {
             try_from_g_signature(s).unwrap()
         }
-=======
-    #[derive(Clone, PartialEq, Eq, Hash, Serialize, Deserialize, Ord, PartialOrd, Default)]
-    pub struct Signature {
-        pub inputs: Vec<Type>,
-        pub outputs: Vec<Type>,
->>>>>>> cc8e26bc
     }
 
     impl<'ast, T> From<DeclarationSignature<'ast>> for Signature<'ast, T> {
@@ -1194,23 +1136,6 @@
 
             format!("i{}o{}", to_slug(&self.inputs), to_slug(&self.outputs))
         }
-<<<<<<< HEAD
-=======
-
-        pub fn new() -> Signature {
-            Signature::default()
-        }
-
-        pub fn inputs(mut self, inputs: Vec<Type>) -> Self {
-            self.inputs = inputs;
-            self
-        }
-
-        pub fn outputs(mut self, outputs: Vec<Type>) -> Self {
-            self.outputs = outputs;
-            self
-        }
->>>>>>> cc8e26bc
     }
 
     #[cfg(test)]
