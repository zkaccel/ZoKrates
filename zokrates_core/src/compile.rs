--- conflicted
+++ resolved
@@ -12,13 +12,7 @@
 use static_analysis::Analyse;
 use std::collections::HashMap;
 use std::fmt;
-use std::io;
-<<<<<<< HEAD
-
-=======
-use std::io::BufRead;
 use typed_absy::abi::Abi;
->>>>>>> 11dd7901
 use typed_arena::Arena;
 use zokrates_field::field::Field;
 use zokrates_pest_ast as pest;
@@ -143,19 +137,13 @@
 
 pub type Resolve<E> = fn(String, String) -> Result<(String, String), E>;
 
-<<<<<<< HEAD
+
 pub fn compile<T: Field, E: Into<imports::Error>>(
     source: String,
     location: String,
     resolve_option: Option<Resolve<E>>,
-) -> Result<ir::Prog<T>, CompileErrors> {
-=======
-pub fn compile<T: Field, R: BufRead, S: BufRead, E: Into<imports::Error>>(
-    reader: &mut R,
-    location: Option<String>,
-    resolve_option: Option<Resolve<S, E>>,
 ) -> Result<CompilationArtifacts<T>, CompileErrors> {
->>>>>>> 11dd7901
+
     let arena = Arena::new();
 
     let source = arena.alloc(source);
@@ -251,20 +239,11 @@
 			def main() -> (field):
 			   return foo()
 		"#
-<<<<<<< HEAD
         .to_string();
-        let res: Result<ir::Prog<FieldPrime>, CompileErrors> = compile(
+        let res: Result<CompilationArtifacts<FieldPrime>, CompileErrors> = compile(
             source,
             String::from("./path/to/file"),
             None::<Resolve<io::Error>>,
-=======
-            .as_bytes(),
-        );
-        let res: Result<CompilationArtifacts<FieldPrime>, CompileErrors> = compile(
-            &mut r,
-            Some(String::from("./path/to/file")),
-            None::<Resolve<BufReader<Empty>, io::Error>>,
->>>>>>> 11dd7901
         );
 
         assert!(res
@@ -279,20 +258,11 @@
 			def main() -> (field):
 			   return 1
 		"#
-<<<<<<< HEAD
         .to_string();
-        let res: Result<ir::Prog<FieldPrime>, CompileErrors> = compile(
+        let res: Result<CompilationArtifacts<FieldPrime>, CompileErrors> = compile(
             source,
             String::from("./path/to/file"),
             None::<Resolve<io::Error>>,
-=======
-            .as_bytes(),
-        );
-        let res: Result<CompilationArtifacts<FieldPrime>, CompileErrors> = compile(
-            &mut r,
-            Some(String::from("./path/to/file")),
-            None::<Resolve<BufReader<Empty>, io::Error>>,
->>>>>>> 11dd7901
         );
         assert!(res.is_ok());
     }
