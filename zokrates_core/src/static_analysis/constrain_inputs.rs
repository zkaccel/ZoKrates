--- conflicted
+++ resolved
@@ -1,46 +1,37 @@
-//! Add runtime boolean checks on user inputs
-//!
-//! Example:
-//! ```zokrates
-//! struct Foo {
-//!    bar: bool
-//! }
-//!
-//! def main(Foo f) -> ():
-//!    f.bar == f.bar && f.bar
-//!    return
-//! ```
-//!
-//! Becomes
-//!
-//! ```zokrates
-//! struct Foo {
-//!    bar: bool
-//! }
-//!
-//! def main(Foo f) -> ():
-//!    f.bar == f.bar && f.bar
-//!    return
-//! ```
-//!
-//! @file constrain_inputs.rs
-//! @author Thibaut Schaeffer <thibaut@schaeff.fr>
-//! @date 2019
+// Add runtime boolean checks on user inputs
 
-<<<<<<< HEAD
+// Example:
+// ```zokrates
+// struct Foo {
+//    bar: bool
+// }
+
+// def main(Foo f) -> ():
+//    f.bar == f.bar && f.bar
+//    return
+// ```
+
+// Becomes
+
+// ```zokrates
+// struct Foo {
+//    bar: bool
+// }
+
+// def main(Foo f) -> ():
+//    f.bar == f.bar && f.bar
+//    return
+// ```
+
+// @file constrain_inputs.rs
+// @author Thibaut Schaeffer <thibaut@schaeff.fr>
+// @date 2019
+
 use crate::zir::folder::Folder;
 use crate::zir::types::Type;
 use crate::zir::*;
 use std::collections::HashSet;
-use zir::folder::fold_uint_expression;
-use zir::folder::fold_uint_expression_inner;
-use zokrates_field::field::Field;
-=======
-use crate::typed_absy::folder::Folder;
-use crate::typed_absy::types::Type;
-use crate::typed_absy::*;
 use zokrates_field::Field;
->>>>>>> e1a0d27f
 
 pub struct InputConstrainer<'ast, T: Field> {
     uints: HashSet<Identifier<'ast>>,
