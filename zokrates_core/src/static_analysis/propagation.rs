//! Module containing constant propagation for the typed AST
//!
//! On top of the usual behavior of removing statements which assign a constant to a variable (as the variable can simply be
//! substituted for the constant whenever used), we provide a `verbose` mode which does not remove such statements. This is done
//! as for partial passes which do not visit the whole program, the variables being defined may be be used in parts of the program
//! that are not visited. Keeping the statements is semantically equivalent and enables rebuilding the set of constants at the
//! next pass.
//!
//! @file propagation.rs
//! @author Thibaut Schaeffer <thibaut@schaeff.fr>
//! @date 2018

use crate::typed_absy::folder::*;
use crate::typed_absy::*;
use std::collections::HashMap;
use std::convert::TryFrom;
use typed_absy::types::Type;
use zokrates_field::Field;

pub struct Propagator<'ast, T: Field> {
    // constants keeps track of constant expressions
    // we currently do not support partially constant expressions: `field [x, 1][1]` is not considered constant, `field [0, 1][1]` is
    constants: HashMap<TypedAssignee<'ast, T>, TypedExpression<'ast, T>>,
    // the verbose mode doesn't remove statements which assign constants to variables
    // it's required when using propagation in combination with unrolling
    verbose: bool,
}

impl<'ast, T: Field> Propagator<'ast, T> {
    fn verbose() -> Self {
        Propagator {
            constants: HashMap::new(),
            verbose: true,
        }
    }

    fn new() -> Self {
        Propagator {
            constants: HashMap::new(),
            verbose: false,
        }
    }

    pub fn propagate(p: TypedProgram<'ast, T>) -> TypedProgram<'ast, T> {
        Propagator::new().fold_program(p)
    }

    pub fn propagate_verbose(p: TypedProgram<'ast, T>) -> TypedProgram<'ast, T> {
        Propagator::verbose().fold_program(p)
    }
}

fn is_constant<'ast, T: Field>(e: &TypedExpression<'ast, T>) -> bool {
    match e {
        TypedExpression::FieldElement(FieldElementExpression::Number(..)) => true,
        TypedExpression::Boolean(BooleanExpression::Value(..)) => true,
        TypedExpression::Array(a) => match a.as_inner() {
            ArrayExpressionInner::Value(v) => v.iter().all(|e| is_constant(e)),
            _ => false,
        },
        TypedExpression::Struct(a) => match a.as_inner() {
            StructExpressionInner::Value(v) => v.iter().all(|e| is_constant(e)),
            _ => false,
        },
        TypedExpression::Uint(a) => match a.as_inner() {
            UExpressionInner::Value(..) => true,
            _ => false,
        },
        _ => false,
    }
}

impl<'ast, T: Field> Folder<'ast, T> for Propagator<'ast, T> {
    fn fold_function(&mut self, f: TypedFunction<'ast, T>) -> TypedFunction<'ast, T> {
        self.constants = HashMap::new();
        fold_function(self, f)
    }

    fn fold_statement(&mut self, s: TypedStatement<'ast, T>) -> Vec<TypedStatement<'ast, T>> {
        let res = match s {
            TypedStatement::Declaration(v) => Some(TypedStatement::Declaration(v)),
            TypedStatement::Return(expressions) => Some(TypedStatement::Return(
                expressions
                    .into_iter()
                    .map(|e| self.fold_expression(e))
                    .collect(),
            )),
            // propagation to the defined variable if rhs is a constant
            TypedStatement::Definition(TypedAssignee::Identifier(var), expr) => {
                let expr = self.fold_expression(expr);

                if is_constant(&expr) {
                    self.constants
                        .insert(TypedAssignee::Identifier(var.clone()), expr.clone());
                    match self.verbose {
                        true => Some(TypedStatement::Definition(
                            TypedAssignee::Identifier(var),
                            expr,
                        )),
                        false => None,
                    }
                } else {
                    Some(TypedStatement::Definition(
                        TypedAssignee::Identifier(var),
                        expr,
                    ))
                }
            }
            TypedStatement::Definition(TypedAssignee::Select(..), _) => {
                unreachable!("array updates should have been replaced with full array redef")
            }
            TypedStatement::Definition(TypedAssignee::Member(..), _) => {
                unreachable!("struct update should have been replaced with full struct redef")
            }
            // propagate the boolean
            TypedStatement::Assertion(e) => {
                // could stop execution here if condition is known to fail
                Some(TypedStatement::Assertion(self.fold_boolean_expression(e)))
            }
            // only loops with variable bounds are expected here
            // we stop propagation here as constants maybe be modified inside the loop body
            // which we do not visit
            TypedStatement::For(v, from, to, statements) => {
                let from = self.fold_field_expression(from);
                let to = self.fold_field_expression(to);

                // invalidate the constants map as any constant could be modified inside the loop body, which we don't visit
                self.constants.clear();

                Some(TypedStatement::For(v, from, to, statements))
            }
            TypedStatement::MultipleDefinition(variables, expression_list) => {
                let expression_list = self.fold_expression_list(expression_list);
                match expression_list {
                    TypedExpressionList::FunctionCall(key, arguments, types) => {
                        let arguments: Vec<_> = arguments
                            .into_iter()
                            .map(|a| self.fold_expression(a))
                            .collect();

                        fn process_u_from_bits<'ast, T: Field>(
                            variables: Vec<Variable<'ast>>,
                            arguments: Vec<TypedExpression<'ast, T>>,
                            bitwidth: UBitwidth,
                        ) -> TypedExpression<'ast, T> {
                            assert_eq!(variables.len(), 1);
                            assert_eq!(arguments.len(), 1);

                            use std::convert::TryInto;

                            match ArrayExpression::try_from(arguments[0].clone())
                                .unwrap()
                                .into_inner()
                            {
                                ArrayExpressionInner::Value(v) => {
                                    assert_eq!(v.len(), bitwidth.to_usize());
                                    UExpressionInner::Value(
                                        v.into_iter()
                                            .map(|v| match v {
                                                TypedExpression::Boolean(
                                                    BooleanExpression::Value(v),
                                                ) => v,
                                                _ => unreachable!("should be a boolean value"),
                                            })
                                            .enumerate()
                                            .fold(0, |acc, (i, v)| {
                                                if v {
                                                    acc + 2u128.pow(
                                                        (bitwidth.to_usize() - i - 1)
                                                            .try_into()
                                                            .unwrap(),
                                                    )
                                                } else {
                                                    acc
                                                }
                                            }),
                                    )
                                    .annotate(bitwidth)
                                    .into()
                                }
                                _ => unreachable!("should be an array value"),
                            }
                        }

                        fn process_u_to_bits<'ast, T: Field>(
                            variables: Vec<Variable<'ast>>,
                            arguments: Vec<TypedExpression<'ast, T>>,
                            bitwidth: UBitwidth,
                        ) -> TypedExpression<'ast, T> {
                            assert_eq!(variables.len(), 1);
                            assert_eq!(arguments.len(), 1);

                            match UExpression::try_from(arguments[0].clone())
                                .unwrap()
                                .into_inner()
                            {
                                UExpressionInner::Value(v) => {
                                    let mut num = v;
                                    let mut res = vec![];

                                    for i in (0..bitwidth as u32).rev() {
                                        if 2u128.pow(i) <= num {
                                            num = num - 2u128.pow(i);
                                            res.push(true);
                                        } else {
                                            res.push(false);
                                        }
                                    }
                                    assert_eq!(num, 0);

                                    ArrayExpressionInner::Value(
                                        res.into_iter()
                                            .map(|v| BooleanExpression::Value(v).into())
                                            .collect(),
                                    )
                                    .annotate(Type::Boolean, bitwidth.to_usize())
                                    .into()
                                }
                                _ => unreachable!("should be a uint value"),
                            }
                        }

                        match arguments.iter().all(|a| is_constant(a)) {
                            true => {
                                let r: Option<TypedExpression<'ast, T>> = match key.id {
                                    "_U32_FROM_BITS" => Some(process_u_from_bits(
                                        variables.clone(),
                                        arguments.clone(),
                                        UBitwidth::B32,
                                    )),
                                    "_U16_FROM_BITS" => Some(process_u_from_bits(
                                        variables.clone(),
                                        arguments.clone(),
                                        UBitwidth::B16,
                                    )),
                                    "_U8_FROM_BITS" => Some(process_u_from_bits(
                                        variables.clone(),
                                        arguments.clone(),
                                        UBitwidth::B8,
                                    )),
                                    "_U32_TO_BITS" => Some(process_u_to_bits(
                                        variables.clone(),
                                        arguments.clone(),
                                        UBitwidth::B32,
                                    )),
                                    "_U16_TO_BITS" => Some(process_u_to_bits(
                                        variables.clone(),
                                        arguments.clone(),
                                        UBitwidth::B16,
                                    )),
                                    "_U8_TO_BITS" => Some(process_u_to_bits(
                                        variables.clone(),
                                        arguments.clone(),
                                        UBitwidth::B8,
                                    )),
                                    "_UNPACK" => {
                                        assert_eq!(variables.len(), 1);
                                        assert_eq!(arguments.len(), 1);

                                        match FieldElementExpression::try_from(arguments[0].clone())
                                            .unwrap()
                                        {
                                            FieldElementExpression::Number(num) => {
                                                let mut num = num;
                                                let mut res = vec![];

                                                for i in (0..T::get_required_bits()).rev() {
                                                    if T::from(2).pow(i) <= num {
                                                        num = num - T::from(2).pow(i);
                                                        res.push(true);
                                                    } else {
                                                        res.push(false);
                                                    }
                                                }
                                                assert_eq!(num, T::zero());

                                                Some(
                                                    ArrayExpressionInner::Value(
                                                        res.into_iter()
                                                            .map(|v| {
                                                                BooleanExpression::Value(v).into()
                                                            })
                                                            .collect(),
                                                    )
                                                    .annotate(Type::Boolean, T::get_required_bits())
                                                    .into(),
                                                )
                                            }
                                            _ => unreachable!("should be a field value"),
                                        }
                                    }
                                    "_SHA256_ROUND" => None,
<<<<<<< HEAD
                                    k => unreachable!(k),
=======
                                    _ => None,
>>>>>>> f03b1d6c
                                };

                                match r {
                                    Some(expr) => {
                                        self.constants.insert(
                                            TypedAssignee::Identifier(variables[0].clone()),
                                            expr.clone(),
                                        );
                                        match self.verbose {
                                            true => Some(TypedStatement::MultipleDefinition(
                                                variables,
                                                TypedExpressionList::FunctionCall(
                                                    key, arguments, types,
                                                ),
                                            )),
                                            false => None,
                                        }
                                    }
                                    None => {
                                        let l = TypedExpressionList::FunctionCall(
                                            key, arguments, types,
                                        );
                                        Some(TypedStatement::MultipleDefinition(variables, l))
                                    }
                                }
                            }
                            false => {
                                let l = TypedExpressionList::FunctionCall(key, arguments, types);
                                Some(TypedStatement::MultipleDefinition(variables, l))
                            }
                        }
                    }
                }
            }
        };

        // In verbose mode, we always return a statement
        assert!(res.is_some() || !self.verbose);

        match res {
            Some(v) => vec![v],
            None => vec![],
        }
    }

    fn fold_uint_expression_inner(
        &mut self,
        bitwidth: UBitwidth,
        e: UExpressionInner<'ast, T>,
    ) -> UExpressionInner<'ast, T> {
        match e {
            UExpressionInner::Identifier(id) => {
                match self
                    .constants
                    .get(&TypedAssignee::Identifier(Variable::uint(
                        id.clone(),
                        bitwidth,
                    ))) {
                    Some(e) => match e {
                        TypedExpression::Uint(e) => e.as_inner().clone(),
                        _ => unreachable!("constant stored for a uint should be a uint"),
                    },
                    None => UExpressionInner::Identifier(id),
                }
            }
            UExpressionInner::Add(box e1, box e2) => match (
                self.fold_uint_expression(e1).into_inner(),
                self.fold_uint_expression(e2).into_inner(),
            ) {
                (UExpressionInner::Value(v1), UExpressionInner::Value(v2)) => {
                    use std::convert::TryInto;
                    UExpressionInner::Value(
                        (v1 + v2) % 2_u128.pow(bitwidth.to_usize().try_into().unwrap()),
                    )
                }
                (e, UExpressionInner::Value(v)) | (UExpressionInner::Value(v), e) => match v {
                    0 => e,
                    _ => UExpressionInner::Add(
                        box e.annotate(bitwidth),
                        box UExpressionInner::Value(v).annotate(bitwidth),
                    ),
                },
                (e1, e2) => {
                    UExpressionInner::Add(box e1.annotate(bitwidth), box e2.annotate(bitwidth))
                }
            },
            UExpressionInner::Sub(box e1, box e2) => match (
                self.fold_uint_expression(e1).into_inner(),
                self.fold_uint_expression(e2).into_inner(),
            ) {
                (UExpressionInner::Value(v1), UExpressionInner::Value(v2)) => {
                    use std::convert::TryInto;
                    UExpressionInner::Value(
                        (v1.wrapping_sub(v2)) % 2_u128.pow(bitwidth.to_usize().try_into().unwrap()),
                    )
                }
                (e, UExpressionInner::Value(v)) | (UExpressionInner::Value(v), e) => match v {
                    0 => e,
                    _ => UExpressionInner::Sub(
                        box e.annotate(bitwidth),
                        box UExpressionInner::Value(v).annotate(bitwidth),
                    ),
                },
                (e1, e2) => {
                    UExpressionInner::Sub(box e1.annotate(bitwidth), box e2.annotate(bitwidth))
                }
            },
            UExpressionInner::Mult(box e1, box e2) => match (
                self.fold_uint_expression(e1).into_inner(),
                self.fold_uint_expression(e2).into_inner(),
            ) {
                (UExpressionInner::Value(v1), UExpressionInner::Value(v2)) => {
                    use std::convert::TryInto;
                    UExpressionInner::Value(
                        (v1 * v2) % 2_u128.pow(bitwidth.to_usize().try_into().unwrap()),
                    )
                }
                (e, UExpressionInner::Value(v)) | (UExpressionInner::Value(v), e) => match v {
                    0 => UExpressionInner::Value(0),
                    1 => e,
                    _ => UExpressionInner::Mult(
                        box e.annotate(bitwidth),
                        box UExpressionInner::Value(v).annotate(bitwidth),
                    ),
                },
                (e1, e2) => {
                    UExpressionInner::Mult(box e1.annotate(bitwidth), box e2.annotate(bitwidth))
                }
            },
            UExpressionInner::RightShift(box e, box by) => {
                let e = self.fold_uint_expression(e);
                let by = self.fold_field_expression(by);
                match (e.into_inner(), by) {
                    (UExpressionInner::Value(v), FieldElementExpression::Number(by)) => {
                        let by_as_usize = by.to_dec_string().parse::<usize>().unwrap();
                        UExpressionInner::Value(v >> by_as_usize)
                    }
                    (e, FieldElementExpression::Number(by)) => UExpressionInner::RightShift(
                        box e.annotate(bitwidth),
                        box FieldElementExpression::Number(by),
                    ),
                    (_, e2) => unreachable!(format!(
                        "non-constant shift {} detected during static analysis",
                        e2
                    )),
                }
            }
            UExpressionInner::LeftShift(box e, box by) => {
                let e = self.fold_uint_expression(e);
                let by = self.fold_field_expression(by);
                match (e.into_inner(), by) {
                    (UExpressionInner::Value(v), FieldElementExpression::Number(by)) => {
                        let by_as_usize = by.to_dec_string().parse::<usize>().unwrap();
                        UExpressionInner::Value((v << by_as_usize) & 0xffffffff)
                    }
                    (e, FieldElementExpression::Number(by)) => UExpressionInner::LeftShift(
                        box e.annotate(bitwidth),
                        box FieldElementExpression::Number(by),
                    ),
                    (_, e2) => unreachable!(format!(
                        "non-constant shift {} detected during static analysis",
                        e2
                    )),
                }
            }
            UExpressionInner::Xor(box e1, box e2) => match (
                self.fold_uint_expression(e1).into_inner(),
                self.fold_uint_expression(e2).into_inner(),
            ) {
                (UExpressionInner::Value(v1), UExpressionInner::Value(v2)) => {
                    UExpressionInner::Value(v1 ^ v2)
                }
                (UExpressionInner::Value(0), e2) => e2,
                (e1, UExpressionInner::Value(0)) => e1,
                (e1, e2) => {
                    if e1 == e2 {
                        UExpressionInner::Value(0)
                    } else {
                        UExpressionInner::Xor(box e1.annotate(bitwidth), box e2.annotate(bitwidth))
                    }
                }
            },
            UExpressionInner::And(box e1, box e2) => match (
                self.fold_uint_expression(e1).into_inner(),
                self.fold_uint_expression(e2).into_inner(),
            ) {
                (UExpressionInner::Value(v1), UExpressionInner::Value(v2)) => {
                    UExpressionInner::Value(v1 & v2)
                }
                (UExpressionInner::Value(0), _) | (_, UExpressionInner::Value(0)) => {
                    UExpressionInner::Value(0)
                }
                (e1, e2) => {
                    UExpressionInner::And(box e1.annotate(bitwidth), box e2.annotate(bitwidth))
                }
            },
            UExpressionInner::IfElse(box condition, box consequence, box alternative) => {
                let consequence = self.fold_uint_expression(consequence);
                let alternative = self.fold_uint_expression(alternative);
                match self.fold_boolean_expression(condition) {
                    BooleanExpression::Value(true) => consequence.into_inner(),
                    BooleanExpression::Value(false) => alternative.into_inner(),
                    c => UExpressionInner::IfElse(box c, box consequence, box alternative),
                }
            }
            UExpressionInner::Not(box e) => {
                let e = self.fold_uint_expression(e).into_inner();
                match e {
                    UExpressionInner::Value(v) => UExpressionInner::Value((!v) & 0xffffffff),
                    e => UExpressionInner::Not(box e.annotate(bitwidth)),
                }
            }
            UExpressionInner::Select(box array, box index) => {
                let array = self.fold_array_expression(array);
                let index = self.fold_field_expression(index);

                let inner_type = array.inner_type().clone();
                let size = array.size();

                match (array.into_inner(), index) {
                    (ArrayExpressionInner::Value(v), FieldElementExpression::Number(n)) => {
                        let n_as_usize = n.to_dec_string().parse::<usize>().unwrap();
                        if n_as_usize < size {
                            UExpression::try_from(v[n_as_usize].clone())
                                .unwrap()
                                .into_inner()
                        } else {
                            unreachable!(
                                "out of bounds index ({} >= {}) found during static analysis",
                                n_as_usize, size
                            );
                        }
                    }
                    (ArrayExpressionInner::Identifier(id), FieldElementExpression::Number(n)) => {
                        match self.constants.get(&TypedAssignee::Select(
                            box TypedAssignee::Identifier(Variable::array(
                                id.clone(),
                                inner_type.clone(),
                                size,
                            )),
                            box FieldElementExpression::Number(n.clone()).into(),
                        )) {
                            Some(e) => match e {
                                TypedExpression::Uint(e) => e.clone().into_inner(),
                                _ => unreachable!(""),
                            },
                            None => UExpressionInner::Select(
                                box ArrayExpressionInner::Identifier(id).annotate(inner_type, size),
                                box FieldElementExpression::Number(n),
                            ),
                        }
                    }
                    (a, i) => UExpressionInner::Select(box a.annotate(inner_type, size), box i),
                }
            }
<<<<<<< HEAD
            //UintExpressionInner::FunctionCall(key, arguments) => unreachable!("Function call outside of multidef"),
=======
            UExpressionInner::FunctionCall(key, arguments) => {
                assert!(
                    self.verbose,
                    "function calls should only exist out of multidef in verbose mode"
                );
                fold_uint_expression_inner(
                    self,
                    bitwidth,
                    UExpressionInner::FunctionCall(key, arguments),
                )
            }
>>>>>>> f03b1d6c
            e => fold_uint_expression_inner(self, bitwidth, e),
        }
    }

    fn fold_field_expression(
        &mut self,
        e: FieldElementExpression<'ast, T>,
    ) -> FieldElementExpression<'ast, T> {
        match e {
            FieldElementExpression::Identifier(id) => {
                match self
                    .constants
                    .get(&TypedAssignee::Identifier(Variable::field_element(
                        id.clone(),
                    ))) {
                    Some(e) => match e {
                        TypedExpression::FieldElement(e) => e.clone(),
                        _ => unreachable!(
                            "constant stored for a field element should be a field element"
                        ),
                    },
                    None => FieldElementExpression::Identifier(id),
                }
            }
            FieldElementExpression::Add(box e1, box e2) => match (
                self.fold_field_expression(e1),
                self.fold_field_expression(e2),
            ) {
                (FieldElementExpression::Number(n1), FieldElementExpression::Number(n2)) => {
                    FieldElementExpression::Number(n1 + n2)
                }
                (e1, e2) => FieldElementExpression::Add(box e1, box e2),
            },
            FieldElementExpression::Sub(box e1, box e2) => match (
                self.fold_field_expression(e1),
                self.fold_field_expression(e2),
            ) {
                (FieldElementExpression::Number(n1), FieldElementExpression::Number(n2)) => {
                    FieldElementExpression::Number(n1 - n2)
                }
                (e1, e2) => FieldElementExpression::Sub(box e1, box e2),
            },
            FieldElementExpression::Mult(box e1, box e2) => match (
                self.fold_field_expression(e1),
                self.fold_field_expression(e2),
            ) {
                (FieldElementExpression::Number(n1), FieldElementExpression::Number(n2)) => {
                    FieldElementExpression::Number(n1 * n2)
                }
                (e1, e2) => FieldElementExpression::Mult(box e1, box e2),
            },
            FieldElementExpression::Div(box e1, box e2) => match (
                self.fold_field_expression(e1),
                self.fold_field_expression(e2),
            ) {
                (FieldElementExpression::Number(n1), FieldElementExpression::Number(n2)) => {
                    FieldElementExpression::Number(n1 / n2)
                }
                (e1, e2) => FieldElementExpression::Div(box e1, box e2),
            },
            FieldElementExpression::Pow(box e1, box e2) => {
                let e1 = self.fold_field_expression(e1);
                let e2 = self.fold_field_expression(e2);
                match (e1, e2) {
                    (_, FieldElementExpression::Number(ref n2)) if *n2 == T::from(0) => {
                        FieldElementExpression::Number(T::from(1))
                    }
                    (FieldElementExpression::Number(n1), FieldElementExpression::Number(n2)) => {
                        FieldElementExpression::Number(n1.pow(n2))
                    }
                    (e1, FieldElementExpression::Number(n2)) => {
                        FieldElementExpression::Pow(box e1, box FieldElementExpression::Number(n2))
                    }
                    (_, e2) => unreachable!(format!(
                        "non-constant exponent {} detected during static analysis",
                        e2
                    )),
                }
            }
            FieldElementExpression::IfElse(box condition, box consequence, box alternative) => {
                let consequence = self.fold_field_expression(consequence);
                let alternative = self.fold_field_expression(alternative);
                match self.fold_boolean_expression(condition) {
                    BooleanExpression::Value(true) => consequence,
                    BooleanExpression::Value(false) => alternative,
                    c => FieldElementExpression::IfElse(box c, box consequence, box alternative),
                }
            }
            FieldElementExpression::Select(box array, box index) => {
                let array = self.fold_array_expression(array);
                let index = self.fold_field_expression(index);

                let inner_type = array.inner_type().clone();
                let size = array.size();

                match (array.into_inner(), index) {
                    (ArrayExpressionInner::Value(v), FieldElementExpression::Number(n)) => {
                        let n_as_usize = n.to_dec_string().parse::<usize>().unwrap();
                        if n_as_usize < size {
                            FieldElementExpression::try_from(v[n_as_usize].clone()).unwrap()
                        } else {
                            unreachable!(
                                "out of bounds index ({} >= {}) found during static analysis",
                                n_as_usize, size
                            );
                        }
                    }
                    (ArrayExpressionInner::Identifier(id), FieldElementExpression::Number(n)) => {
                        match self.constants.get(&TypedAssignee::Select(
                            box TypedAssignee::Identifier(Variable::array(
                                id.clone(),
                                inner_type.clone(),
                                size,
                            )),
                            box FieldElementExpression::Number(n.clone()).into(),
                        )) {
                            Some(e) => match e {
                                TypedExpression::FieldElement(e) => e.clone(),
                                _ => unreachable!("??"),
                            },
                            None => FieldElementExpression::Select(
                                box ArrayExpressionInner::Identifier(id).annotate(inner_type, size),
                                box FieldElementExpression::Number(n),
                            ),
                        }
                    }
                    (a, i) => {
                        FieldElementExpression::Select(box a.annotate(inner_type, size), box i)
                    }
                }
            }
            FieldElementExpression::Member(box s, m) => {
                let s = self.fold_struct_expression(s);

                let members = match s.get_type() {
                    Type::Struct(members) => members,
                    _ => unreachable!("???"),
                };

                match s.into_inner() {
                    StructExpressionInner::Value(v) => {
                        match members
                            .iter()
                            .zip(v)
                            .find(|(member, _)| member.id == m)
                            .unwrap()
                            .1
                        {
                            TypedExpression::FieldElement(s) => s,
                            _ => unreachable!("????"),
                        }
                    }
                    inner => FieldElementExpression::Member(box inner.annotate(members), m),
                }
            }
<<<<<<< HEAD
            FieldElementExpression::FunctionCall(..) => {
                unreachable!("Function call outside of multidef")
=======
            FieldElementExpression::FunctionCall(key, inputs) => {
                assert!(
                    self.verbose,
                    "function calls should only exist out of multidef in verbose mode"
                );
                fold_field_expression(self, FieldElementExpression::FunctionCall(key, inputs))
>>>>>>> f03b1d6c
            }
            e => fold_field_expression(self, e),
        }
    }

    fn fold_array_expression_inner(
        &mut self,
        ty: &Type,
        size: usize,
        e: ArrayExpressionInner<'ast, T>,
    ) -> ArrayExpressionInner<'ast, T> {
        match e {
            ArrayExpressionInner::Identifier(id) => {
                match self
                    .constants
                    .get(&TypedAssignee::Identifier(Variable::array(
                        id.clone(),
                        ty.clone(),
                        size,
                    ))) {
                    Some(e) => match e {
                        TypedExpression::Array(e) => e.as_inner().clone(),
                        _ => panic!("constant stored for an array should be an array"),
                    },
                    None => ArrayExpressionInner::Identifier(id),
                }
            }
            ArrayExpressionInner::Select(box array, box index) => {
                let array = self.fold_array_expression(array);
                let index = self.fold_field_expression(index);

                let inner_type = array.inner_type().clone();
                let size = array.size();

                match (array.into_inner(), index) {
                    (ArrayExpressionInner::Value(v), FieldElementExpression::Number(n)) => {
                        let n_as_usize = n.to_dec_string().parse::<usize>().unwrap();
                        if n_as_usize < size {
                            ArrayExpression::try_from(v[n_as_usize].clone())
                                .unwrap()
                                .into_inner()
                        } else {
                            unreachable!(
                                "out of bounds index ({} >= {}) found during static analysis",
                                n_as_usize, size
                            );
                        }
                    }
                    (ArrayExpressionInner::Identifier(id), FieldElementExpression::Number(n)) => {
                        match self.constants.get(&TypedAssignee::Select(
                            box TypedAssignee::Identifier(Variable::array(
                                id.clone(),
                                inner_type.clone(),
                                size,
                            )),
                            box FieldElementExpression::Number(n.clone()).into(),
                        )) {
                            Some(e) => match e {
                                TypedExpression::Array(e) => e.clone().into_inner(),
                                _ => unreachable!("should be an array"),
                            },
                            None => ArrayExpressionInner::Select(
                                box ArrayExpressionInner::Identifier(id).annotate(inner_type, size),
                                box FieldElementExpression::Number(n),
                            ),
                        }
                    }
                    (a, i) => ArrayExpressionInner::Select(box a.annotate(inner_type, size), box i),
                }
            }
            ArrayExpressionInner::IfElse(box condition, box consequence, box alternative) => {
                let consequence = self.fold_array_expression(consequence);
                let alternative = self.fold_array_expression(alternative);
                match self.fold_boolean_expression(condition) {
                    BooleanExpression::Value(true) => consequence.into_inner(),
                    BooleanExpression::Value(false) => alternative.into_inner(),
                    c => ArrayExpressionInner::IfElse(box c, box consequence, box alternative),
                }
            }
            ArrayExpressionInner::Member(box s, m) => {
                let s = self.fold_struct_expression(s);

                let members = match s.get_type() {
                    Type::Struct(members) => members,
                    _ => unreachable!("should be a struct"),
                };

                match s.into_inner() {
                    StructExpressionInner::Value(v) => {
                        match members
                            .iter()
                            .zip(v)
                            .find(|(member, _)| member.id == m)
                            .unwrap()
                            .1
                        {
                            TypedExpression::Array(a) => a.into_inner(),
                            _ => unreachable!("should be an array"),
                        }
                    }
                    inner => ArrayExpressionInner::Member(box inner.annotate(members), m),
                }
            }
<<<<<<< HEAD
            ArrayExpressionInner::FunctionCall(..) => {
                unreachable!("Function call outside of multidef")
=======
            ArrayExpressionInner::FunctionCall(key, inputs) => {
                assert!(
                    self.verbose,
                    "function calls should only exist out of multidef in verbose mode"
                );
                fold_array_expression_inner(
                    self,
                    ty,
                    size,
                    ArrayExpressionInner::FunctionCall(key, inputs),
                )
>>>>>>> f03b1d6c
            }
            e => fold_array_expression_inner(self, ty, size, e),
        }
    }

    fn fold_struct_expression_inner(
        &mut self,
        ty: &StructType,
        e: StructExpressionInner<'ast, T>,
    ) -> StructExpressionInner<'ast, T> {
        match e {
            StructExpressionInner::Identifier(id) => {
                match self
                    .constants
                    .get(&TypedAssignee::Identifier(Variable::struc(
                        id.clone(),
                        ty.clone(),
                    ))) {
                    Some(e) => match e {
                        TypedExpression::Struct(e) => e.as_inner().clone(),
                        _ => panic!("constant stored for an array should be an array"),
                    },
                    None => StructExpressionInner::Identifier(id),
                }
            }
            StructExpressionInner::Select(box array, box index) => {
                let array = self.fold_array_expression(array);
                let index = self.fold_field_expression(index);

                let inner_type = array.inner_type().clone();
                let size = array.size();

                match (array.into_inner(), index) {
                    (ArrayExpressionInner::Value(v), FieldElementExpression::Number(n)) => {
                        let n_as_usize = n.to_dec_string().parse::<usize>().unwrap();
                        if n_as_usize < size {
                            StructExpression::try_from(v[n_as_usize].clone())
                                .unwrap()
                                .into_inner()
                        } else {
                            unreachable!(
                                "out of bounds index ({} >= {}) found during static analysis",
                                n_as_usize, size
                            );
                        }
                    }
                    (ArrayExpressionInner::Identifier(id), FieldElementExpression::Number(n)) => {
                        match self.constants.get(&TypedAssignee::Select(
                            box TypedAssignee::Identifier(Variable::array(
                                id.clone(),
                                inner_type.clone(),
                                size,
                            )),
                            box FieldElementExpression::Number(n.clone()).into(),
                        )) {
                            Some(e) => match e {
                                TypedExpression::Struct(e) => e.clone().into_inner(),
                                _ => unreachable!("should be a struct"),
                            },
                            None => StructExpressionInner::Select(
                                box ArrayExpressionInner::Identifier(id).annotate(inner_type, size),
                                box FieldElementExpression::Number(n),
                            ),
                        }
                    }
                    (a, i) => {
                        StructExpressionInner::Select(box a.annotate(inner_type, size), box i)
                    }
                }
            }
            StructExpressionInner::IfElse(box condition, box consequence, box alternative) => {
                let consequence = self.fold_struct_expression(consequence);
                let alternative = self.fold_struct_expression(alternative);
                match self.fold_boolean_expression(condition) {
                    BooleanExpression::Value(true) => consequence.into_inner(),
                    BooleanExpression::Value(false) => alternative.into_inner(),
                    c => StructExpressionInner::IfElse(box c, box consequence, box alternative),
                }
            }
            StructExpressionInner::Member(box s, m) => {
                let s = self.fold_struct_expression(s);

                let members = match s.get_type() {
                    Type::Struct(members) => members,
                    _ => unreachable!("should be a struct"),
                };

                match s.into_inner() {
                    StructExpressionInner::Value(v) => {
                        match members
                            .iter()
                            .zip(v)
                            .find(|(member, _)| member.id == m)
                            .unwrap()
                            .1
                        {
                            TypedExpression::Struct(s) => s.into_inner(),
                            _ => unreachable!("should be a struct"),
                        }
                    }
                    inner => StructExpressionInner::Member(box inner.annotate(members), m),
                }
            }
<<<<<<< HEAD
            StructExpressionInner::FunctionCall(..) => {
                unreachable!("Function call outside of multidef")
=======
            StructExpressionInner::FunctionCall(key, inputs) => {
                assert!(
                    self.verbose,
                    "function calls should only exist out of multidef in verbose mode"
                );
                fold_struct_expression_inner(
                    self,
                    ty,
                    StructExpressionInner::FunctionCall(key, inputs),
                )
>>>>>>> f03b1d6c
            }
            e => fold_struct_expression_inner(self, ty, e),
        }
    }

    fn fold_boolean_expression(
        &mut self,
        e: BooleanExpression<'ast, T>,
    ) -> BooleanExpression<'ast, T> {
        // Note: we only propagate when we see constants, as comparing of arbitrary expressions would lead to
        // a lot of false negatives due to expressions not being in a canonical form
        // For example, `2 * a` is equivalent to `a + a`, but our notion of equality would not detect that here
        // These kind of reduction rules are easier to apply later in the process, when we have canonical representations
        // of expressions, ie `a + a` would always be written `2 * a`
        match e {
            BooleanExpression::Identifier(id) => match self
                .constants
                .get(&TypedAssignee::Identifier(Variable::boolean(id.clone())))
            {
                Some(e) => match e {
                    TypedExpression::Boolean(e) => e.clone(),
                    _ => panic!("constant stored for a boolean should be a boolean"),
                },
                None => BooleanExpression::Identifier(id),
            },
            BooleanExpression::FieldEq(box e1, box e2) => {
                let e1 = self.fold_field_expression(e1);
                let e2 = self.fold_field_expression(e2);

                match (e1, e2) {
                    (FieldElementExpression::Number(n1), FieldElementExpression::Number(n2)) => {
                        BooleanExpression::Value(n1 == n2)
                    }
                    (e1, e2) => BooleanExpression::FieldEq(box e1, box e2),
                }
            }
            BooleanExpression::BoolEq(box e1, box e2) => {
                let e1 = self.fold_boolean_expression(e1);
                let e2 = self.fold_boolean_expression(e2);

                match (e1, e2) {
                    (BooleanExpression::Value(n1), BooleanExpression::Value(n2)) => {
                        BooleanExpression::Value(n1 == n2)
                    }
                    (e1, e2) => BooleanExpression::BoolEq(box e1, box e2),
                }
            }
            BooleanExpression::Lt(box e1, box e2) => {
                let e1 = self.fold_field_expression(e1);
                let e2 = self.fold_field_expression(e2);

                match (e1, e2) {
                    (FieldElementExpression::Number(n1), FieldElementExpression::Number(n2)) => {
                        BooleanExpression::Value(n1 < n2)
                    }
                    (e1, e2) => BooleanExpression::Lt(box e1, box e2),
                }
            }
            BooleanExpression::Le(box e1, box e2) => {
                let e1 = self.fold_field_expression(e1);
                let e2 = self.fold_field_expression(e2);

                match (e1, e2) {
                    (FieldElementExpression::Number(n1), FieldElementExpression::Number(n2)) => {
                        BooleanExpression::Value(n1 <= n2)
                    }
                    (e1, e2) => BooleanExpression::Le(box e1, box e2),
                }
            }
            BooleanExpression::Gt(box e1, box e2) => {
                let e1 = self.fold_field_expression(e1);
                let e2 = self.fold_field_expression(e2);

                match (e1, e2) {
                    (FieldElementExpression::Number(n1), FieldElementExpression::Number(n2)) => {
                        BooleanExpression::Value(n1 > n2)
                    }
                    (e1, e2) => BooleanExpression::Gt(box e1, box e2),
                }
            }
            BooleanExpression::Ge(box e1, box e2) => {
                let e1 = self.fold_field_expression(e1);
                let e2 = self.fold_field_expression(e2);

                match (e1, e2) {
                    (FieldElementExpression::Number(n1), FieldElementExpression::Number(n2)) => {
                        BooleanExpression::Value(n1 >= n2)
                    }
                    (e1, e2) => BooleanExpression::Ge(box e1, box e2),
                }
            }
            BooleanExpression::Or(box e1, box e2) => {
                let e1 = self.fold_boolean_expression(e1);
                let e2 = self.fold_boolean_expression(e2);

                match (e1, e2) {
                    // reduction of constants
                    (BooleanExpression::Value(v1), BooleanExpression::Value(v2)) => {
                        BooleanExpression::Value(v1 || v2)
                    }
                    // x || true == true
                    (_, BooleanExpression::Value(true)) | (BooleanExpression::Value(true), _) => {
                        BooleanExpression::Value(true)
                    }
                    // x || false == x
                    (e, BooleanExpression::Value(false)) | (BooleanExpression::Value(false), e) => {
                        e
                    }
                    (e1, e2) => BooleanExpression::Or(box e1, box e2),
                }
            }
            BooleanExpression::And(box e1, box e2) => {
                let e1 = self.fold_boolean_expression(e1);
                let e2 = self.fold_boolean_expression(e2);

                match (e1, e2) {
                    // reduction of constants
                    (BooleanExpression::Value(v1), BooleanExpression::Value(v2)) => {
                        BooleanExpression::Value(v1 && v2)
                    }
                    // x && true == x
                    (e, BooleanExpression::Value(true)) | (BooleanExpression::Value(true), e) => e,
                    // x && false == false
                    (_, BooleanExpression::Value(false)) | (BooleanExpression::Value(false), _) => {
                        BooleanExpression::Value(false)
                    }
                    (e1, e2) => BooleanExpression::And(box e1, box e2),
                }
            }
            BooleanExpression::Not(box e) => {
                let e = self.fold_boolean_expression(e);
                match e {
                    BooleanExpression::Value(v) => BooleanExpression::Value(!v),
                    e => BooleanExpression::Not(box e),
                }
            }
            BooleanExpression::IfElse(box condition, box consequence, box alternative) => {
                let consequence = self.fold_boolean_expression(consequence);
                let alternative = self.fold_boolean_expression(alternative);
                match self.fold_boolean_expression(condition) {
                    BooleanExpression::Value(true) => consequence,
                    BooleanExpression::Value(false) => alternative,
                    c => BooleanExpression::IfElse(box c, box consequence, box alternative),
                }
            }
            BooleanExpression::Select(box array, box index) => {
                let array = self.fold_array_expression(array);
                let index = self.fold_field_expression(index);

                let inner_type = array.inner_type().clone();
                let size = array.size();

                match (array.into_inner(), index) {
                    (ArrayExpressionInner::Value(v), FieldElementExpression::Number(n)) => {
                        let n_as_usize = n.to_dec_string().parse::<usize>().unwrap();
                        if n_as_usize < size {
                            BooleanExpression::try_from(v[n_as_usize].clone()).unwrap()
                        } else {
                            unreachable!(
                                "out of bounds index ({} >= {}) found during static analysis",
                                n_as_usize, size
                            );
                        }
                    }
                    (ArrayExpressionInner::Identifier(id), FieldElementExpression::Number(n)) => {
                        match self.constants.get(&TypedAssignee::Select(
                            box TypedAssignee::Identifier(Variable::array(
                                id.clone(),
                                inner_type.clone(),
                                size,
                            )),
                            box FieldElementExpression::Number(n.clone()).into(),
                        )) {
                            Some(e) => match e {
                                TypedExpression::Boolean(e) => e.clone(),
                                _ => unreachable!("Should be a boolean"),
                            },
                            None => BooleanExpression::Select(
                                box ArrayExpressionInner::Identifier(id).annotate(inner_type, size),
                                box FieldElementExpression::Number(n),
                            ),
                        }
                    }
                    (a, i) => BooleanExpression::Select(box a.annotate(inner_type, size), box i),
                }
            }
            BooleanExpression::Member(box s, m) => {
                let s = self.fold_struct_expression(s);

                let members = match s.get_type() {
                    Type::Struct(members) => members,
                    _ => unreachable!("should be a struct"),
                };

                match s.into_inner() {
                    StructExpressionInner::Value(v) => {
                        match members
                            .iter()
                            .zip(v)
                            .find(|(member, _)| member.id == m)
                            .unwrap()
                            .1
                        {
                            TypedExpression::Boolean(s) => s,
                            _ => unreachable!("should be a boolean"),
                        }
                    }
                    inner => BooleanExpression::Member(box inner.annotate(members), m),
                }
            }
<<<<<<< HEAD
            BooleanExpression::FunctionCall(..) => {
                unreachable!("Function call outside of multidef")
=======
            BooleanExpression::FunctionCall(key, inputs) => {
                assert!(
                    self.verbose,
                    "function calls should only exist out of multidef in verbose mode"
                );
                fold_boolean_expression(self, BooleanExpression::FunctionCall(key, inputs))
>>>>>>> f03b1d6c
            }
            e => fold_boolean_expression(self, e),
        }
    }
}

#[cfg(test)]
mod tests {
    use super::*;
    use zokrates_field::Bn128Field;

    #[cfg(test)]
    mod expression {
        use super::*;

        #[cfg(test)]
        mod field {
            use super::*;

            #[test]
            fn add() {
                let e = FieldElementExpression::Add(
                    box FieldElementExpression::Number(Bn128Field::from(2)),
                    box FieldElementExpression::Number(Bn128Field::from(3)),
                );

                assert_eq!(
                    Propagator::new().fold_field_expression(e),
                    FieldElementExpression::Number(Bn128Field::from(5))
                );
            }

            #[test]
            fn sub() {
                let e = FieldElementExpression::Sub(
                    box FieldElementExpression::Number(Bn128Field::from(3)),
                    box FieldElementExpression::Number(Bn128Field::from(2)),
                );

                assert_eq!(
                    Propagator::new().fold_field_expression(e),
                    FieldElementExpression::Number(Bn128Field::from(1))
                );
            }

            #[test]
            fn mult() {
                let e = FieldElementExpression::Mult(
                    box FieldElementExpression::Number(Bn128Field::from(3)),
                    box FieldElementExpression::Number(Bn128Field::from(2)),
                );

                assert_eq!(
                    Propagator::new().fold_field_expression(e),
                    FieldElementExpression::Number(Bn128Field::from(6))
                );
            }

            #[test]
            fn div() {
                let e = FieldElementExpression::Div(
                    box FieldElementExpression::Number(Bn128Field::from(6)),
                    box FieldElementExpression::Number(Bn128Field::from(2)),
                );

                assert_eq!(
                    Propagator::new().fold_field_expression(e),
                    FieldElementExpression::Number(Bn128Field::from(3))
                );
            }

            #[test]
            fn pow() {
                let e = FieldElementExpression::Pow(
                    box FieldElementExpression::Number(Bn128Field::from(2)),
                    box FieldElementExpression::Number(Bn128Field::from(3)),
                );

                assert_eq!(
                    Propagator::new().fold_field_expression(e),
                    FieldElementExpression::Number(Bn128Field::from(8))
                );
            }

            #[test]
            fn if_else_true() {
                let e = FieldElementExpression::IfElse(
                    box BooleanExpression::Value(true),
                    box FieldElementExpression::Number(Bn128Field::from(2)),
                    box FieldElementExpression::Number(Bn128Field::from(3)),
                );

                assert_eq!(
                    Propagator::new().fold_field_expression(e),
                    FieldElementExpression::Number(Bn128Field::from(2))
                );
            }

            #[test]
            fn if_else_false() {
                let e = FieldElementExpression::IfElse(
                    box BooleanExpression::Value(false),
                    box FieldElementExpression::Number(Bn128Field::from(2)),
                    box FieldElementExpression::Number(Bn128Field::from(3)),
                );

                assert_eq!(
                    Propagator::new().fold_field_expression(e),
                    FieldElementExpression::Number(Bn128Field::from(3))
                );
            }

            #[test]
            fn select() {
                let e = FieldElementExpression::Select(
                    box ArrayExpressionInner::Value(vec![
                        FieldElementExpression::Number(Bn128Field::from(1)).into(),
                        FieldElementExpression::Number(Bn128Field::from(2)).into(),
                        FieldElementExpression::Number(Bn128Field::from(3)).into(),
                    ])
                    .annotate(Type::FieldElement, 3),
                    box FieldElementExpression::Add(
                        box FieldElementExpression::Number(Bn128Field::from(1)),
                        box FieldElementExpression::Number(Bn128Field::from(1)),
                    ),
                );

                assert_eq!(
                    Propagator::new().fold_field_expression(e),
                    FieldElementExpression::Number(Bn128Field::from(3))
                );
            }
        }

        #[cfg(test)]
        mod boolean {
            use super::*;

            #[test]
            fn not() {
                let e_true: BooleanExpression<Bn128Field> =
                    BooleanExpression::Not(box BooleanExpression::Value(false));

                let e_false: BooleanExpression<Bn128Field> =
                    BooleanExpression::Not(box BooleanExpression::Value(true));

                let e_default: BooleanExpression<Bn128Field> =
                    BooleanExpression::Not(box BooleanExpression::Identifier("a".into()));

                assert_eq!(
                    Propagator::new().fold_boolean_expression(e_true),
                    BooleanExpression::Value(true)
                );
                assert_eq!(
                    Propagator::new().fold_boolean_expression(e_false),
                    BooleanExpression::Value(false)
                );
                assert_eq!(
                    Propagator::new().fold_boolean_expression(e_default.clone()),
                    e_default
                );
            }

            #[test]
            fn field_eq() {
                let e_true = BooleanExpression::FieldEq(
                    box FieldElementExpression::Number(Bn128Field::from(2)),
                    box FieldElementExpression::Number(Bn128Field::from(2)),
                );

                let e_false = BooleanExpression::FieldEq(
                    box FieldElementExpression::Number(Bn128Field::from(4)),
                    box FieldElementExpression::Number(Bn128Field::from(2)),
                );

                assert_eq!(
                    Propagator::new().fold_boolean_expression(e_true),
                    BooleanExpression::Value(true)
                );
                assert_eq!(
                    Propagator::new().fold_boolean_expression(e_false),
                    BooleanExpression::Value(false)
                );
            }

            #[test]
            fn bool_eq() {
                assert_eq!(
                    Propagator::<Bn128Field>::new().fold_boolean_expression(
                        BooleanExpression::BoolEq(
                            box BooleanExpression::Value(false),
                            box BooleanExpression::Value(false)
                        )
                    ),
                    BooleanExpression::Value(true)
                );

                assert_eq!(
                    Propagator::<Bn128Field>::new().fold_boolean_expression(
                        BooleanExpression::BoolEq(
                            box BooleanExpression::Value(true),
                            box BooleanExpression::Value(true)
                        )
                    ),
                    BooleanExpression::Value(true)
                );

                assert_eq!(
                    Propagator::<Bn128Field>::new().fold_boolean_expression(
                        BooleanExpression::BoolEq(
                            box BooleanExpression::Value(true),
                            box BooleanExpression::Value(false)
                        )
                    ),
                    BooleanExpression::Value(false)
                );

                assert_eq!(
                    Propagator::<Bn128Field>::new().fold_boolean_expression(
                        BooleanExpression::BoolEq(
                            box BooleanExpression::Value(false),
                            box BooleanExpression::Value(true)
                        )
                    ),
                    BooleanExpression::Value(false)
                );
            }

            #[test]
            fn lt() {
                let e_true = BooleanExpression::Lt(
                    box FieldElementExpression::Number(Bn128Field::from(2)),
                    box FieldElementExpression::Number(Bn128Field::from(4)),
                );

                let e_false = BooleanExpression::Lt(
                    box FieldElementExpression::Number(Bn128Field::from(4)),
                    box FieldElementExpression::Number(Bn128Field::from(2)),
                );

                assert_eq!(
                    Propagator::new().fold_boolean_expression(e_true),
                    BooleanExpression::Value(true)
                );
                assert_eq!(
                    Propagator::new().fold_boolean_expression(e_false),
                    BooleanExpression::Value(false)
                );
            }

            #[test]
            fn le() {
                let e_true = BooleanExpression::Le(
                    box FieldElementExpression::Number(Bn128Field::from(2)),
                    box FieldElementExpression::Number(Bn128Field::from(2)),
                );

                let e_false = BooleanExpression::Le(
                    box FieldElementExpression::Number(Bn128Field::from(4)),
                    box FieldElementExpression::Number(Bn128Field::from(2)),
                );

                assert_eq!(
                    Propagator::new().fold_boolean_expression(e_true),
                    BooleanExpression::Value(true)
                );
                assert_eq!(
                    Propagator::new().fold_boolean_expression(e_false),
                    BooleanExpression::Value(false)
                );
            }

            #[test]
            fn gt() {
                let e_true = BooleanExpression::Gt(
                    box FieldElementExpression::Number(Bn128Field::from(5)),
                    box FieldElementExpression::Number(Bn128Field::from(4)),
                );

                let e_false = BooleanExpression::Gt(
                    box FieldElementExpression::Number(Bn128Field::from(4)),
                    box FieldElementExpression::Number(Bn128Field::from(5)),
                );

                assert_eq!(
                    Propagator::new().fold_boolean_expression(e_true),
                    BooleanExpression::Value(true)
                );
                assert_eq!(
                    Propagator::new().fold_boolean_expression(e_false),
                    BooleanExpression::Value(false)
                );
            }

            #[test]
            fn ge() {
                let e_true = BooleanExpression::Ge(
                    box FieldElementExpression::Number(Bn128Field::from(5)),
                    box FieldElementExpression::Number(Bn128Field::from(5)),
                );

                let e_false = BooleanExpression::Ge(
                    box FieldElementExpression::Number(Bn128Field::from(4)),
                    box FieldElementExpression::Number(Bn128Field::from(5)),
                );

                assert_eq!(
                    Propagator::new().fold_boolean_expression(e_true),
                    BooleanExpression::Value(true)
                );
                assert_eq!(
                    Propagator::new().fold_boolean_expression(e_false),
                    BooleanExpression::Value(false)
                );
            }

            #[test]
            fn and() {
                let a_bool: Identifier = "a".into();

                assert_eq!(
                    Propagator::<Bn128Field>::new().fold_boolean_expression(
                        BooleanExpression::And(
                            box BooleanExpression::Value(true),
                            box BooleanExpression::Identifier(a_bool.clone())
                        )
                    ),
                    BooleanExpression::Identifier(a_bool.clone())
                );
                assert_eq!(
                    Propagator::<Bn128Field>::new().fold_boolean_expression(
                        BooleanExpression::And(
                            box BooleanExpression::Identifier(a_bool.clone()),
                            box BooleanExpression::Value(true),
                        )
                    ),
                    BooleanExpression::Identifier(a_bool.clone())
                );
                assert_eq!(
                    Propagator::<Bn128Field>::new().fold_boolean_expression(
                        BooleanExpression::And(
                            box BooleanExpression::Value(false),
                            box BooleanExpression::Identifier(a_bool.clone())
                        )
                    ),
                    BooleanExpression::Value(false)
                );
                assert_eq!(
                    Propagator::<Bn128Field>::new().fold_boolean_expression(
                        BooleanExpression::And(
                            box BooleanExpression::Identifier(a_bool.clone()),
                            box BooleanExpression::Value(false),
                        )
                    ),
                    BooleanExpression::Value(false)
                );
                assert_eq!(
                    Propagator::<Bn128Field>::new().fold_boolean_expression(
                        BooleanExpression::And(
                            box BooleanExpression::Value(true),
                            box BooleanExpression::Value(false),
                        )
                    ),
                    BooleanExpression::Value(false)
                );
                assert_eq!(
                    Propagator::<Bn128Field>::new().fold_boolean_expression(
                        BooleanExpression::And(
                            box BooleanExpression::Value(false),
                            box BooleanExpression::Value(true),
                        )
                    ),
                    BooleanExpression::Value(false)
                );
                assert_eq!(
                    Propagator::<Bn128Field>::new().fold_boolean_expression(
                        BooleanExpression::And(
                            box BooleanExpression::Value(true),
                            box BooleanExpression::Value(true),
                        )
                    ),
                    BooleanExpression::Value(true)
                );
                assert_eq!(
                    Propagator::<Bn128Field>::new().fold_boolean_expression(
                        BooleanExpression::And(
                            box BooleanExpression::Value(false),
                            box BooleanExpression::Value(false),
                        )
                    ),
                    BooleanExpression::Value(false)
                );
            }

            #[test]
            fn or() {
                let a_bool: Identifier = "a".into();

                assert_eq!(
                    Propagator::<Bn128Field>::new().fold_boolean_expression(BooleanExpression::Or(
                        box BooleanExpression::Value(true),
                        box BooleanExpression::Identifier(a_bool.clone())
                    )),
                    BooleanExpression::Value(true)
                );
                assert_eq!(
                    Propagator::<Bn128Field>::new().fold_boolean_expression(BooleanExpression::Or(
                        box BooleanExpression::Identifier(a_bool.clone()),
                        box BooleanExpression::Value(true),
                    )),
                    BooleanExpression::Value(true)
                );
                assert_eq!(
                    Propagator::<Bn128Field>::new().fold_boolean_expression(BooleanExpression::Or(
                        box BooleanExpression::Value(false),
                        box BooleanExpression::Identifier(a_bool.clone())
                    )),
                    BooleanExpression::Identifier(a_bool.clone())
                );
                assert_eq!(
                    Propagator::<Bn128Field>::new().fold_boolean_expression(BooleanExpression::Or(
                        box BooleanExpression::Identifier(a_bool.clone()),
                        box BooleanExpression::Value(false),
                    )),
                    BooleanExpression::Identifier(a_bool.clone())
                );
                assert_eq!(
                    Propagator::<Bn128Field>::new().fold_boolean_expression(BooleanExpression::Or(
                        box BooleanExpression::Value(true),
                        box BooleanExpression::Value(false),
                    )),
                    BooleanExpression::Value(true)
                );
                assert_eq!(
                    Propagator::<Bn128Field>::new().fold_boolean_expression(BooleanExpression::Or(
                        box BooleanExpression::Value(false),
                        box BooleanExpression::Value(true),
                    )),
                    BooleanExpression::Value(true)
                );
                assert_eq!(
                    Propagator::<Bn128Field>::new().fold_boolean_expression(BooleanExpression::Or(
                        box BooleanExpression::Value(true),
                        box BooleanExpression::Value(true),
                    )),
                    BooleanExpression::Value(true)
                );
                assert_eq!(
                    Propagator::<Bn128Field>::new().fold_boolean_expression(BooleanExpression::Or(
                        box BooleanExpression::Value(false),
                        box BooleanExpression::Value(false),
                    )),
                    BooleanExpression::Value(false)
                );
            }
        }
    }
}<|MERGE_RESOLUTION|>--- conflicted
+++ resolved
@@ -290,11 +290,7 @@
                                         }
                                     }
                                     "_SHA256_ROUND" => None,
-<<<<<<< HEAD
-                                    k => unreachable!(k),
-=======
                                     _ => None,
->>>>>>> f03b1d6c
                                 };
 
                                 match r {
@@ -550,9 +546,6 @@
                     (a, i) => UExpressionInner::Select(box a.annotate(inner_type, size), box i),
                 }
             }
-<<<<<<< HEAD
-            //UintExpressionInner::FunctionCall(key, arguments) => unreachable!("Function call outside of multidef"),
-=======
             UExpressionInner::FunctionCall(key, arguments) => {
                 assert!(
                     self.verbose,
@@ -564,7 +557,6 @@
                     UExpressionInner::FunctionCall(key, arguments),
                 )
             }
->>>>>>> f03b1d6c
             e => fold_uint_expression_inner(self, bitwidth, e),
         }
     }
@@ -720,17 +712,12 @@
                     inner => FieldElementExpression::Member(box inner.annotate(members), m),
                 }
             }
-<<<<<<< HEAD
-            FieldElementExpression::FunctionCall(..) => {
-                unreachable!("Function call outside of multidef")
-=======
             FieldElementExpression::FunctionCall(key, inputs) => {
                 assert!(
                     self.verbose,
                     "function calls should only exist out of multidef in verbose mode"
                 );
                 fold_field_expression(self, FieldElementExpression::FunctionCall(key, inputs))
->>>>>>> f03b1d6c
             }
             e => fold_field_expression(self, e),
         }
@@ -834,10 +821,6 @@
                     inner => ArrayExpressionInner::Member(box inner.annotate(members), m),
                 }
             }
-<<<<<<< HEAD
-            ArrayExpressionInner::FunctionCall(..) => {
-                unreachable!("Function call outside of multidef")
-=======
             ArrayExpressionInner::FunctionCall(key, inputs) => {
                 assert!(
                     self.verbose,
@@ -849,7 +832,6 @@
                     size,
                     ArrayExpressionInner::FunctionCall(key, inputs),
                 )
->>>>>>> f03b1d6c
             }
             e => fold_array_expression_inner(self, ty, size, e),
         }
@@ -953,10 +935,6 @@
                     inner => StructExpressionInner::Member(box inner.annotate(members), m),
                 }
             }
-<<<<<<< HEAD
-            StructExpressionInner::FunctionCall(..) => {
-                unreachable!("Function call outside of multidef")
-=======
             StructExpressionInner::FunctionCall(key, inputs) => {
                 assert!(
                     self.verbose,
@@ -967,7 +945,6 @@
                     ty,
                     StructExpressionInner::FunctionCall(key, inputs),
                 )
->>>>>>> f03b1d6c
             }
             e => fold_struct_expression_inner(self, ty, e),
         }
@@ -1178,17 +1155,12 @@
                     inner => BooleanExpression::Member(box inner.annotate(members), m),
                 }
             }
-<<<<<<< HEAD
-            BooleanExpression::FunctionCall(..) => {
-                unreachable!("Function call outside of multidef")
-=======
             BooleanExpression::FunctionCall(key, inputs) => {
                 assert!(
                     self.verbose,
                     "function calls should only exist out of multidef in verbose mode"
                 );
                 fold_boolean_expression(self, BooleanExpression::FunctionCall(key, inputs))
->>>>>>> f03b1d6c
             }
             e => fold_boolean_expression(self, e),
         }
