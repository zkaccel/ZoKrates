--- conflicted
+++ resolved
@@ -18,7 +18,7 @@
 
 use std::collections::HashMap;
 use typed_absy::{folder::*, *};
-use types::FunctionKey;
+use types::{FunctionKey, Type};
 use zokrates_field::field::Field;
 
 /// An inliner
@@ -45,32 +45,6 @@
         }
     }
 
-<<<<<<< HEAD
-    fn should_inline(
-        &self,
-        function: &Option<TypedFunction<T>>,
-        arguments: &Vec<TypedExpression<T>>,
-    ) -> bool {
-        // we should define a heuristic here
-        // currently it doesn't seem like there's a tradeoff as everything gets inlined in flattening anyway (apart from compiling performance, as inlining
-        // in flattening should be faster and less memory intensive)
-        // however, using backends such as bellman, we could avoid flattening and "stream" the computation
-        // at proving time, the tradeoff becomes code size (not inlining keeps only one copy of each function) vs optimisation
-        // (inlining enables constant propagation through function calls, which cannot be achieved by our final optimiser in some cases)
-        // for now, we inline functions whose non-array parameters are constant, as this covers our main use case for inlining: propagation of
-        // constant array indices
-        match function {
-            Some(..) => {
-                // check whether non-array arguments are constant
-                arguments.iter().all(|e| match e {
-                    TypedExpression::Array(..) => true,
-                    TypedExpression::FieldElement(FieldElementExpression::Number(..)) => true,
-                    TypedExpression::Boolean(BooleanExpression::Value(..)) => true,
-                    _ => false,
-                })
-            }
-            None => false,
-=======
     pub fn inline(p: TypedProgram<T>) -> TypedProgram<T> {
         let main_module_id = p.main;
 
@@ -115,7 +89,6 @@
             )]
             .into_iter()
             .collect(),
->>>>>>> f5373acd
         }
     }
 
@@ -265,73 +238,26 @@
         }
     }
 
-<<<<<<< HEAD
-    // inline calls which return a field element array
     fn fold_array_expression_inner(
-=======
-    fn fold_field_array_expression(
->>>>>>> f5373acd
         &mut self,
         ty: &Type,
         size: usize,
         e: ArrayExpressionInner<'ast, T>,
     ) -> ArrayExpressionInner<'ast, T> {
         match e {
-<<<<<<< HEAD
-            ArrayExpressionInner::FunctionCall(id, exps) => {
+            ArrayExpressionInner::FunctionCall(key, exps) => {
                 let exps: Vec<_> = exps.into_iter().map(|e| self.fold_expression(e)).collect();
 
-                let passed_signature = Signature::new()
-                    .inputs(exps.iter().map(|e| e.get_type()).collect())
-                    .outputs(vec![Type::array(ty.clone(), size)]);
-
-                // find the function
-                let function = self
-                    .functions
-                    .iter()
-                    .find(|f| f.id == id && f.signature == passed_signature)
-                    .cloned();
-
-                match self.should_inline(&function, &exps) {
-                    true => {
-                        let ret = self.inline_call(function.unwrap(), exps);
-                        // unwrap the result to return a field element
-                        match ret[0].clone() {
-                            TypedExpression::Array(e) => e.inner,
-                            _ => panic!(""),
-                        }
-                    }
-                    false => ArrayExpressionInner::FunctionCall(id, exps),
+                match self.try_inline_call(&key, exps) {
+                    Ok(mut ret) => match ret.pop().unwrap() {
+                        TypedExpression::Array(e) => e.inner,
+                        _ => unreachable!(),
+                    },
+                    Err((key, expressions)) => ArrayExpressionInner::FunctionCall(key, expressions),
                 }
             }
             // default
             e => fold_array_expression_inner(self, ty, size, e),
-=======
-            FieldElementArrayExpression::Identifier(size, id) => {
-                FieldElementArrayExpression::Identifier(
-                    size,
-                    self.fold_variable(Variable::field_array(id, size)).id,
-                )
-            }
-            FieldElementArrayExpression::FunctionCall(size, key, expressions) => {
-                //inline the arguments
-                let expressions: Vec<_> = expressions
-                    .into_iter()
-                    .map(|e| self.fold_expression(e))
-                    .collect();
-
-                match self.try_inline_call(&key, expressions) {
-                    Ok(mut ret) => match ret.pop().unwrap() {
-                        TypedExpression::FieldElementArray(e) => e,
-                        _ => unreachable!(),
-                    },
-                    Err((key, expressions)) => {
-                        FieldElementArrayExpression::FunctionCall(size, key, expressions)
-                    }
-                }
-            }
-            e => fold_field_array_expression(self, e),
->>>>>>> f5373acd
         }
     }
 }
@@ -432,32 +358,6 @@
             &TypedFunctionSymbol::Here(TypedFunction {
                 arguments: vec![],
                 statements: vec![TypedStatement::Return(vec![
-<<<<<<< HEAD
-                    FieldElementExpression::Select(
-                        box ArrayExpression {
-                            ty: Type::FieldElement,
-                            size: 3,
-                            inner: ArrayExpressionInner::Identifier(Identifier::from("b")),
-                        },
-                        box FieldElementExpression::Identifier(Identifier::from("a")),
-                    )
-                    .into(),
-                ])],
-                signature: Signature::new()
-                    .inputs(vec![Type::FieldElement, Type::array(Type::FieldElement, 3)])
-                    .outputs(vec![Type::FieldElement]),
-            };
-
-            let arguments = vec![
-                FieldElementExpression::Number(FieldPrime::from(0)).into(),
-                ArrayExpression {
-                    ty: Type::FieldElement,
-                    size: 3,
-                    inner: ArrayExpressionInner::Identifier(Identifier::from("random")).into(),
-                }
-                .into(),
-            ];
-=======
                     FieldElementExpression::Number(FieldPrime::from(42)).into(),
                 ])],
                 signature: Signature::new().outputs(vec![Type::FieldElement]),
@@ -530,7 +430,6 @@
             .into_iter()
             .collect(),
         };
->>>>>>> f5373acd
 
         let foo = TypedModule {
             functions: vec![(
@@ -559,24 +458,6 @@
             .into_iter()
             .collect();
 
-<<<<<<< HEAD
-        #[test]
-        fn no_inline_non_constant_field() {
-            let f: TypedFunction<FieldPrime> = TypedFunction {
-                id: "foo",
-                arguments: vec![
-                    Parameter::private(Variable::field_element("a".into())),
-                    Parameter::private(Variable::field_array("b".into(), 3)),
-                ],
-                statements: vec![TypedStatement::Return(vec![
-                    FieldElementExpression::Select(
-                        box ArrayExpression {
-                            ty: Type::FieldElement,
-                            size: 3,
-                            inner: ArrayExpressionInner::Identifier(Identifier::from("b")),
-                        },
-                        box FieldElementExpression::Identifier(Identifier::from("a")),
-=======
         let program: TypedProgram<FieldPrime> = TypedProgram {
             main: String::from("main"),
             modules,
@@ -607,7 +488,6 @@
                         Signature::new()
                             .inputs(vec![Type::FieldElement])
                             .outputs(vec![Type::FieldElement])
->>>>>>> f5373acd
                     )
                 )
                 .unwrap(),
@@ -634,27 +514,12 @@
                     .into(),])
                 ],
                 signature: Signature::new()
-<<<<<<< HEAD
-                    .inputs(vec![Type::FieldElement, Type::array(Type::FieldElement, 3)])
-=======
                     .inputs(vec![Type::FieldElement])
->>>>>>> f5373acd
                     .outputs(vec![Type::FieldElement]),
             })
         );
     }
 
-<<<<<<< HEAD
-            let arguments = vec![
-                FieldElementExpression::Identifier(Identifier::from("notconstant")).into(),
-                ArrayExpression {
-                    ty: Type::FieldElement,
-                    size: 3,
-                    inner: ArrayExpressionInner::Identifier(Identifier::from("random")),
-                }
-                .into(),
-            ];
-=======
     #[test]
     fn multi_def_from_other_module() {
         // // foo
@@ -710,7 +575,6 @@
             .into_iter()
             .collect(),
         };
->>>>>>> f5373acd
 
         let foo = TypedModule {
             functions: vec![(
