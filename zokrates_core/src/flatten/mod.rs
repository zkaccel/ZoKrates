//! Module containing the `Flattener` to process a program that is R1CS-able.
//!
//! @file flatten.rs
//! @author Dennis Kuhnert <dennis.kuhnert@campus.tu-berlin.de>
//! @author Jacob Eberhardt <jacob.eberhardt@tu-berlin.de>
//! @date 2017

mod utils;

use self::utils::flat_expression_from_bits;
use crate::ir::Interpreter;

use crate::compile::CompileConfig;
use crate::embed::FlatEmbed;
use crate::flat_absy::{RuntimeError, *};
use crate::solvers::Solver;
use crate::zir::types::{Type, UBitwidth};
use crate::zir::*;
use std::collections::{
    hash_map::{Entry, HashMap},
    VecDeque,
};
use std::convert::TryFrom;
use zokrates_field::Field;

type FlatStatements<T> = VecDeque<FlatStatement<T>>;

/// Flattens a function
///
/// # Arguments
/// * `funct` - `ZirFunction` that will be flattened
impl<'ast, T: Field> FlattenerIterator<'ast, T> {
    pub fn from_function_and_config(funct: ZirFunction<'ast, T>, config: CompileConfig) -> Self {
        let mut flattener = Flattener::new(config);
        let mut statements_flattened = FlatStatements::new();
        // push parameters
        let arguments_flattened = funct
            .arguments
            .into_iter()
            .map(|p| flattener.use_parameter(&p, &mut statements_flattened))
            .collect();

        FlattenerIterator {
            arguments: arguments_flattened,
            statements: FlattenerIteratorInner {
                statements: funct.statements.into(),
                statements_flattened,
                flattener,
            },
            return_count: funct.signature.outputs.len(),
        }
    }
}

pub struct FlattenerIteratorInner<'ast, T> {
    pub statements: VecDeque<ZirStatement<'ast, T>>,
    pub statements_flattened: FlatStatements<T>,
    pub flattener: Flattener<'ast, T>,
}

pub type FlattenerIterator<'ast, T> = FlatProgIterator<T, FlattenerIteratorInner<'ast, T>>;

impl<'ast, T: Field> Iterator for FlattenerIteratorInner<'ast, T> {
    type Item = FlatStatement<T>;

    fn next(&mut self) -> Option<Self::Item> {
        while self.statements_flattened.is_empty() {
            match self.statements.pop_front() {
                Some(s) => {
                    self.flattener
                        .flatten_statement(&mut self.statements_flattened, s);
                }
                None => {
                    break;
                }
            }
        }
        self.statements_flattened.pop_front()
    }
}

/// Flattener, computes flattened program.
#[derive(Debug)]
pub struct Flattener<'ast, T> {
    config: CompileConfig,
    /// Index of the next introduced variable while processing the program.
    next_var_idx: usize,
    /// `FlatVariable`s corresponding to each `Identifier`
    layout: HashMap<Identifier<'ast>, FlatVariable>,
    /// Cached bit decompositions to avoid re-generating them
    bits_cache: HashMap<FlatExpression<T>, Vec<FlatExpression<T>>>,
}

trait FlattenOutput<T: Field>: Sized {
    fn flat(self) -> FlatExpression<T>;
}

impl<T: Field> FlattenOutput<T> for FlatExpression<T> {
    fn flat(self) -> FlatExpression<T> {
        self
    }
}

impl<T: Field> FlattenOutput<T> for FlatUExpression<T> {
    fn flat(self) -> FlatExpression<T> {
        self.get_field_unchecked()
    }
}

// We introduce a trait in order to make it possible to make flattening `e` generic over the type of `e`

trait Flatten<'ast, T: Field>: TryFrom<ZirExpression<'ast, T>, Error = ()> + IfElse<'ast, T> {
    type Output: FlattenOutput<T>;

    fn flatten(
        self,
        flattener: &mut Flattener<'ast, T>,
        statements_flattened: &mut FlatStatements<T>,
    ) -> Self::Output;
}

impl<'ast, T: Field> Flatten<'ast, T> for FieldElementExpression<'ast, T> {
    type Output = FlatExpression<T>;

    fn flatten(
        self,
        flattener: &mut Flattener<'ast, T>,
        statements_flattened: &mut FlatStatements<T>,
    ) -> Self::Output {
        flattener.flatten_field_expression(statements_flattened, self)
    }
}

impl<'ast, T: Field> Flatten<'ast, T> for UExpression<'ast, T> {
    type Output = FlatUExpression<T>;

    fn flatten(
        self,
        flattener: &mut Flattener<'ast, T>,
        statements_flattened: &mut FlatStatements<T>,
    ) -> Self::Output {
        flattener.flatten_uint_expression(statements_flattened, self)
    }
}

impl<'ast, T: Field> Flatten<'ast, T> for BooleanExpression<'ast, T> {
    type Output = FlatExpression<T>;

    fn flatten(
        self,
        flattener: &mut Flattener<'ast, T>,
        statements_flattened: &mut FlatStatements<T>,
    ) -> Self::Output {
        flattener.flatten_boolean_expression(statements_flattened, self)
    }
}

#[derive(Clone, Debug)]
struct FlatUExpression<T: Field> {
    field: Option<FlatExpression<T>>,
    bits: Option<Vec<FlatExpression<T>>>,
}

impl<T: Field> FlatUExpression<T> {
    fn default() -> Self {
        FlatUExpression {
            field: None,
            bits: None,
        }
    }
}

impl<T: Field> FlatUExpression<T> {
    fn field<U: Into<Option<FlatExpression<T>>>>(mut self, e: U) -> Self {
        self.field = e.into();
        self
    }

    fn bits<U: Into<Option<Vec<FlatExpression<T>>>>>(mut self, e: U) -> Self {
        self.bits = e.into();
        self
    }

    fn with_field<U: Into<Option<FlatExpression<T>>>>(e: U) -> Self {
        Self::default().field(e)
    }

    fn with_bits<U: Into<Option<Vec<FlatExpression<T>>>>>(e: U) -> Self {
        Self::default().bits(e)
    }

    fn get_field_unchecked(self) -> FlatExpression<T> {
        match self.field {
            Some(f) => f,
            None => match self.bits {
                Some(bits) => flat_expression_from_bits(bits),
                None => unreachable!(),
            },
        }
    }
}

impl From<crate::zir::RuntimeError> for RuntimeError {
    fn from(error: crate::zir::RuntimeError) -> Self {
        match error {
            crate::zir::RuntimeError::SourceAssertion(s) => RuntimeError::SourceAssertion(s),
            crate::zir::RuntimeError::SelectRangeCheck => RuntimeError::SelectRangeCheck,
        }
    }
}

impl<'ast, T: Field> Flattener<'ast, T> {
    /// Returns a `Flattener` with fresh `layout`.
    fn new(config: CompileConfig) -> Flattener<'ast, T> {
        Flattener {
            config,
            next_var_idx: 0,
            layout: HashMap::new(),
            bits_cache: HashMap::new(),
        }
    }

    /// Flattens a definition, trying to avoid creating redundant variables
    fn define(
        &mut self,
        e: FlatExpression<T>,
        statements_flattened: &mut FlatStatements<T>,
    ) -> FlatVariable {
        match e {
            FlatExpression::Identifier(id) => id,
            e => {
                let res = self.use_sym();
                statements_flattened.push_back(FlatStatement::Definition(res, e));
                res
            }
        }
    }

    /// Compute a range check between the bid endian decomposition of an expression and the
    /// big endian decomposition of a constant
    ///
    /// # Arguments
    /// * `a` - the big-endian bit decomposition of the expression to check against the range
    /// * `b` - the big-endian bit decomposition of the upper bound we're checking against
    ///
    /// # Returns
    /// * a vector of FlatExpression which all evaluate to `1` if `a <= b` and `0` otherwise
    ///
    /// # Notes
    ///
    /// Algorithm from [the sapling spec](https://github.com/zcash/zips/blob/master/protocol/sapling.pdf) A.3.2.2
    ///
    /// Let's assume b = [1, 1, 1, 0]
    ///
    /// 1. Init `sizeUnknown = true`
    ///    As long as `sizeUnknown` is `true` we don't yet know if a is <= than b.
    /// 2. Loop over `b`:
    ///     * b[0] = 1
    ///       when `b` is 1 we check wether `a` is 0 in that particular run and update
    ///       `sizeUnknown` accordingly:
    ///       `sizeUnknown = sizeUnknown && a[0]`
    ///     * b[1] = 1
    ///       `sizeUnknown = sizeUnknown && a[1]`
    ///     * b[2] = 1
    ///       `sizeUnknown = sizeUnknown && a[2]`
    ///     * b[3] = 0
    ///       we need to enforce that `a` is 0 in case `sizeUnknown`is still `true`,
    ///       otherwise `a` can be {0,1}:
    ///      `true == (!sizeUnknown || !a[3])`
    ///                   **true => a -> 0
    ///      sizeUnkown *
    ///                   **false => a -> {0,1}
    #[must_use]
    fn constant_le_check(
        &mut self,
        statements_flattened: &mut FlatStatements<T>,
        a: &[FlatExpression<T>],
        b: &[bool],
    ) -> Vec<FlatExpression<T>> {
        let len = b.len();
        assert_eq!(a.len(), b.len());

        let mut is_not_smaller_run = vec![];
        let mut size_unknown = vec![];

        for _ in 0..len {
            is_not_smaller_run.push(self.use_sym());
            size_unknown.push(self.use_sym());
        }

        // init size_unknown = true
        statements_flattened.push_back(FlatStatement::Definition(
            size_unknown[0],
            FlatExpression::Number(T::from(1)),
        ));

        let mut res = vec![];

        for (i, b) in b.iter().enumerate() {
            if *b {
                statements_flattened.push_back(FlatStatement::Definition(
                    is_not_smaller_run[i],
                    a[i].clone(),
                ));

                // don't need to update size_unknown in the last round
                if i < len - 1 {
                    statements_flattened.push_back(FlatStatement::Definition(
                        size_unknown[i + 1],
                        FlatExpression::Mult(
                            box size_unknown[i].into(),
                            box is_not_smaller_run[i].into(),
                        ),
                    ));
                }
            } else {
                // don't need to update size_unknown in the last round
                if i < len - 1 {
                    statements_flattened.push_back(
                        // sizeUnknown is not changing in this case
                        // We sill have to assign the old value to the variable of the current run
                        // This trivial definition will later be removed by the optimiser
                        FlatStatement::Definition(size_unknown[i + 1], size_unknown[i].into()),
                    );
                }

                let or_left = FlatExpression::Sub(
                    box FlatExpression::Number(T::from(1)),
                    box size_unknown[i].into(),
                );
                let or_right: FlatExpression<_> =
                    FlatExpression::Sub(box FlatExpression::Number(T::from(1)), box a[i].clone());

                let and_name = self.use_sym();
                let and = FlatExpression::Mult(box or_left.clone(), box or_right.clone());
                statements_flattened.push_back(FlatStatement::Definition(and_name, and));
                let or = FlatExpression::Sub(
                    box FlatExpression::Add(box or_left, box or_right),
                    box and_name.into(),
                );

                res.push(or);
            }
        }

        res
    }

    /// Compute an equality check between two expressions
    ///
    /// # Arguments
    ///
    /// * `statements_flattened` - Vector where new flattened statements can be added.
    /// * `left - the first `FlatExpression`
    /// * `right` - the second `FlatExpression`
    ///
    /// # Returns
    /// * A FlatExpression which evaluates to `1` if `left == right`, `0` otherwise
    fn eq_check(
        &mut self,
        statements_flattened: &mut FlatStatements<T>,
        left: FlatExpression<T>,
        right: FlatExpression<T>,
    ) -> FlatExpression<T> {
        let left = self.define(left, statements_flattened);
        let right = self.define(right, statements_flattened);

        // Wanted: (Y = (X != 0) ? 1 : 0)
        // X = a - b
        // # Y = if X == 0 then 0 else 1 fi
        // # M = if X == 0 then 1 else 1/X fi
        // Y == X * M
        // 0 == (1-Y) * X

        let x = FlatExpression::Sub(box left.into(), box right.into());

        let name_y = self.use_sym();
        let name_m = self.use_sym();

        statements_flattened.push_back(FlatStatement::Directive(FlatDirective::new(
            vec![name_y, name_m],
            Solver::ConditionEq,
            vec![x.clone()],
        )));
        statements_flattened.push_back(FlatStatement::Condition(
            FlatExpression::Identifier(name_y),
            FlatExpression::Mult(box x.clone(), box FlatExpression::Identifier(name_m)),
            RuntimeError::Equal,
        ));

        let res = FlatExpression::Sub(
            box FlatExpression::Number(T::one()),
            box FlatExpression::Identifier(name_y),
        );

        statements_flattened.push_back(FlatStatement::Condition(
            FlatExpression::Number(T::zero()),
            FlatExpression::Mult(box res.clone(), box x),
            RuntimeError::Equal,
        ));

        res
    }

    /// Enforce a range check against a constant: the range check isn't verified iff a constraint will fail
    ///
    /// # Arguments
    ///
    /// * `statements_flattened` - Vector where new flattened statements can be added.
    /// * `a` - the big-endian bit decomposition of the expression we enforce to be in range
    /// * `b` - the big-endian bit decomposition of the upper bound of the range
    fn enforce_constant_le_check_bits(
        &mut self,
        statements_flattened: &mut FlatStatements<T>,
        a: &[FlatExpression<T>],
        c: &[bool],
        error: RuntimeError,
    ) {
        let conditions = self.constant_le_check(statements_flattened, a, c);

        let conditions_count = conditions.len();

        let conditions_sum = conditions
            .into_iter()
            .fold(FlatExpression::from(T::zero()), |acc, e| {
                FlatExpression::Add(box acc, box e)
            });
        statements_flattened.push_back(FlatStatement::Condition(
            FlatExpression::Number(T::from(0)),
            FlatExpression::Sub(box conditions_sum, box T::from(conditions_count).into()),
            error,
        ));
    }

    /// Enforce a range check against a constant: the range check isn't verified iff a constraint will fail
    ///
    /// # Arguments
    ///
    /// * `statements_flattened` - Vector where new flattened statements can be added.
    /// * `e` - the expression we enforce to be in range
    /// * `c` - the constant upper bound of the range
    fn enforce_constant_le_check(
        &mut self,
        statements_flattened: &mut FlatStatements<T>,
        e: FlatExpression<T>,
        c: T,
        error: RuntimeError,
    ) {
        let c_bit_width = c.bits() as usize;
        let c_bits_be = c.to_bits_be();

        // we reduce e `n` bits with `n` the bitwidth of `c`
        // if `e` does not fit in `n` bits, this will fail
        // but as we are asserting `e < c`, `e` not fitting in `n` bits should indeed lead to an unsatisfied constraint
        let e_bits_be = self.get_bits(
            &FlatUExpression::with_field(e),
            c_bit_width,
            c_bit_width,
            statements_flattened,
            error.clone(),
        );

        self.enforce_constant_le_check_bits(
            statements_flattened,
            &e_bits_be,
            &c_bits_be[T::get_required_bits() - c_bit_width..],
            error,
        );
    }

    /// Enforce a range check against a constant: the range check isn't verified iff a constraint will fail
    ///
    /// # Arguments
    ///
    /// * `statements_flattened` - Vector where new flattened statements can be added.
    /// * `e` - the expression we enforce to be in range
    /// * `c` - the constant upper bound of the range
    fn enforce_constant_lt_check(
        &mut self,
        statements_flattened: &mut FlatStatements<T>,
        e: FlatExpression<T>,
        c: T,
        error: RuntimeError,
    ) {
        // `e < 0` will always result in false value, so we constrain `0 == 1`
        if c == T::zero() {
            statements_flattened.push_back(FlatStatement::Condition(
                T::zero().into(),
                T::one().into(),
                error,
            ));
        } else {
            self.enforce_constant_le_check(statements_flattened, e, c - T::one(), error)
        }
    }

    fn make_conditional(
        &mut self,
        statements: FlatStatements<T>,
        condition: FlatExpression<T>,
    ) -> FlatStatements<T> {
        statements
            .into_iter()
            .flat_map(|s| match s {
                FlatStatement::Condition(left, right, message) => {
                    let mut output = VecDeque::new();

                    // we transform (a == b) into (c => (a == b)) which is (!c || (a == b))

                    // let's introduce new variables to make sure everything is linear
                    let name_left = self.define(left, &mut output);
                    let name_right = self.define(right, &mut output);

                    // let's introduce an expression which is 1 iff `a == b`
                    let y = FlatExpression::Add(
                        box FlatExpression::Sub(box name_left.into(), box name_right.into()),
                        box T::one().into(),
                    );
                    // let's introduce !c
                    let x = FlatExpression::Sub(box T::one().into(), box condition.clone());

                    assert!(x.is_linear() && y.is_linear());
                    let name_x_or_y = self.use_sym();
                    output.push_back(FlatStatement::Directive(FlatDirective {
                        solver: Solver::Or,
                        outputs: vec![name_x_or_y],
                        inputs: vec![x.clone(), y.clone()],
                    }));
                    output.push_back(FlatStatement::Condition(
                        FlatExpression::Add(
                            box x.clone(),
                            box FlatExpression::Sub(box y.clone(), box name_x_or_y.into()),
                        ),
                        FlatExpression::Mult(box x.clone(), box y.clone()),
                        RuntimeError::BranchIsolation,
                    ));
                    output.push_back(FlatStatement::Condition(
                        name_x_or_y.into(),
                        T::one().into(),
                        message,
                    ));

                    output
                }
                s => VecDeque::from([s]),
            })
            .collect()
    }

    /// Flatten an if/else expression
    ///
    /// # Arguments
    ///
    /// * `statements_flattened` - Vector where new flattened statements can be added.
    /// * `condition` - the condition as a `BooleanExpression`.
    /// * `consequence` - the consequence of type U.
    /// * `alternative` - the alternative of type U.
    /// # Remarks
    /// * U is the type of the expression
    fn flatten_if_else_expression<U: Flatten<'ast, T>>(
        &mut self,
        statements_flattened: &mut FlatStatements<T>,
        condition: BooleanExpression<'ast, T>,
        consequence: U,
        alternative: U,
    ) -> FlatUExpression<T> {
        let condition_flat =
            self.flatten_boolean_expression(statements_flattened, condition.clone());

        let condition_id = self.use_sym();
        statements_flattened.push_back(FlatStatement::Definition(condition_id, condition_flat));

        let (consequence, alternative) = if self.config.isolate_branches {
            let mut consequence_statements = VecDeque::new();

            let consequence = consequence.flatten(self, &mut consequence_statements);

            let mut alternative_statements = VecDeque::new();

            let alternative = alternative.flatten(self, &mut alternative_statements);

            let consequence_statements =
                self.make_conditional(consequence_statements, condition_id.into());
            let alternative_statements = self.make_conditional(
                alternative_statements,
                FlatExpression::Sub(
                    box FlatExpression::Number(T::one()),
                    box condition_id.into(),
                ),
            );

            statements_flattened.extend(consequence_statements);
            statements_flattened.extend(alternative_statements);

            (consequence, alternative)
        } else {
            (
                consequence.flatten(self, statements_flattened),
                alternative.flatten(self, statements_flattened),
            )
        };

        let consequence = consequence.flat();
        let alternative = alternative.flat();

        let consequence_id = self.use_sym();
        statements_flattened.push_back(FlatStatement::Definition(consequence_id, consequence));

        let alternative_id = self.use_sym();
        statements_flattened.push_back(FlatStatement::Definition(alternative_id, alternative));

        let term0_id = self.use_sym();
        statements_flattened.push_back(FlatStatement::Definition(
            term0_id,
            FlatExpression::Mult(
                box condition_id.into(),
                box FlatExpression::from(consequence_id),
            ),
        ));

        let term1_id = self.use_sym();
        statements_flattened.push_back(FlatStatement::Definition(
            term1_id,
            FlatExpression::Mult(
                box FlatExpression::Sub(
                    box FlatExpression::Number(T::one()),
                    box condition_id.into(),
                ),
                box FlatExpression::from(alternative_id),
            ),
        ));

        let res = self.use_sym();
        statements_flattened.push_back(FlatStatement::Definition(
            res,
            FlatExpression::Add(
                box FlatExpression::from(term0_id),
                box FlatExpression::from(term1_id),
            ),
        ));

        FlatUExpression {
            field: Some(FlatExpression::Identifier(res)),
            bits: None,
        }
    }

    /// Compute a strict check against a constant
    /// # Arguments
    /// * `statements_flattened` - Vector where new flattened statements can be added.
    /// * `e` - the `FlatExpression` that's being checked against the range.
    /// * `c` - the constant strict upper bound of the range
    ///
    /// # Returns
    /// * a `FlatExpression` which evaluates to `1` if `0 <= e < c`, and to `0` otherwise
    fn constant_lt_check(
        &mut self,
        statements_flattened: &mut FlatStatements<T>,
        e: FlatExpression<T>,
        c: T,
    ) -> FlatExpression<T> {
        if c == T::zero() {
            // this is the case c == 0, we return 0, aka false
            return T::zero().into();
        }

        self.constant_field_le_check(statements_flattened, e, c - T::one())
    }

    /// Compute a range check against a constant
    ///
    /// # Arguments
    ///
    /// * `statements_flattened` - Vector where new flattened statements can be added.
    /// * `e` - the `FlatExpression` that's being checked against the range.
    /// * `c` - the constant upper bound of the range
    ///
    /// # Returns
    /// * a `FlatExpression` which evaluates to `1` if `0 <= e <= c`, and to `0` otherwise
    fn constant_field_le_check(
        &mut self,
        statements_flattened: &mut FlatStatements<T>,
        e: FlatExpression<T>,
        c: T,
    ) -> FlatExpression<T> {
        let bitwidth = T::get_required_bits();

        // we want to reduce `e <= c` to 0 or 1, without ever throwing. We know the bitwidth of `c` and want to minimize the bitwidth we reduce `e` to.
        // we must use the maximum bitwidth, as otherwise, large enough values of `e` would lead `get_bits` to throw.
        let e_bits_be = self.get_bits(
            &FlatUExpression::with_field(e),
            bitwidth,
            bitwidth,
            statements_flattened,
            RuntimeError::ConstantLtSum,
        );

<<<<<<< HEAD
        let c_bits_be: Vec<bool> = c.to_bits_be();
        let conditions = self.constant_le_check(statements_flattened, &e_bits_be, &c_bits_be);
=======
        // check that this decomposition does not overflow the field
        self.enforce_constant_le_check_bits(
            statements_flattened,
            &e_bits_be,
            &T::max_value().to_bits_be(),
            RuntimeError::Le,
        );

        let conditions = self.constant_le_check(statements_flattened, &e_bits_be, &c.to_bits_be());
>>>>>>> 330705b3

        // return `len(conditions) == sum(conditions)`
        self.eq_check(
            statements_flattened,
            T::from(conditions.len()).into(),
            conditions
                .into_iter()
                .fold(FlatExpression::Number(T::zero()), |acc, e| {
                    FlatExpression::Add(box acc, box e)
                }),
        )
    }

    #[must_use]
    fn le_check(
        &mut self,
        statements_flattened: &mut FlatStatements<T>,
        lhs_flattened: FlatExpression<T>,
        rhs_flattened: FlatExpression<T>,
        bit_width: usize,
    ) -> FlatExpression<T> {
        FlatExpression::Add(
            box self.eq_check(
                statements_flattened,
                lhs_flattened.clone(),
                rhs_flattened.clone(),
            ),
            box self.lt_check(
                statements_flattened,
                lhs_flattened,
                rhs_flattened,
                bit_width,
            ),
        )
    }

    #[must_use]
    fn lt_check(
        &mut self,
        statements_flattened: &mut FlatStatements<T>,
        lhs_flattened: FlatExpression<T>,
        rhs_flattened: FlatExpression<T>,
        bit_width: usize,
    ) -> FlatExpression<T> {
        match (lhs_flattened, rhs_flattened) {
            (x, FlatExpression::Number(constant)) => {
                self.constant_lt_check(statements_flattened, x, constant)
            }
            // (c < x <= p - 1) <=> (0 <= p - 1 - x < p - 1 - c)
            (FlatExpression::Number(constant), x) => self.constant_lt_check(
                statements_flattened,
                FlatExpression::Sub(box T::max_value().into(), box x),
                T::max_value() - constant,
            ),
            (lhs_flattened, rhs_flattened) => {
                let lhs_id = self.define(lhs_flattened, statements_flattened);
                let rhs_id = self.define(rhs_flattened, statements_flattened);

                // shifted_sub := 2**safe_width + lhs - rhs
                let shifted_sub = FlatExpression::Add(
                    box FlatExpression::Number(T::from(2).pow(bit_width)),
                    box FlatExpression::Sub(
                        box FlatExpression::Identifier(lhs_id),
                        box FlatExpression::Identifier(rhs_id),
                    ),
                );

                let sub_width = bit_width + 1;

                // define variables for the bits
                let shifted_sub_bits_be: Vec<FlatVariable> =
                    (0..sub_width).map(|_| self.use_sym()).collect();

                // add a directive to get the bits
                statements_flattened.push_back(FlatStatement::Directive(FlatDirective::new(
                    shifted_sub_bits_be.clone(),
                    Solver::bits(sub_width),
                    vec![shifted_sub.clone()],
                )));

                // bitness checks
                for bit in shifted_sub_bits_be.iter() {
                    statements_flattened.push_back(FlatStatement::Condition(
                        FlatExpression::Identifier(*bit),
                        FlatExpression::Mult(
                            box FlatExpression::Identifier(*bit),
                            box FlatExpression::Identifier(*bit),
                        ),
                        RuntimeError::LtFinalBitness,
                    ));
                }

                // sum(sym_b{i} * 2**i)
                let mut expr = FlatExpression::Number(T::from(0));

                for (i, bit) in shifted_sub_bits_be.iter().take(sub_width).enumerate() {
                    expr = FlatExpression::Add(
                        box expr,
                        box FlatExpression::Mult(
                            box FlatExpression::Identifier(*bit),
                            box FlatExpression::Number(T::from(2).pow(sub_width - i - 1)),
                        ),
                    );
                }

                statements_flattened.push_back(FlatStatement::Condition(
                    shifted_sub,
                    expr,
                    RuntimeError::LtFinalSum,
                ));

                // to make this check symetric, we ban the value `a - b == -2**N`, as the value `a - b == 2**N` is already banned
                let fail = self.eq_check(
                    statements_flattened,
                    FlatExpression::Sub(
                        box FlatExpression::Identifier(rhs_id),
                        box FlatExpression::Identifier(lhs_id),
                    ),
                    FlatExpression::Number(T::from(2).pow(bit_width)),
                );
                statements_flattened.push_back(FlatStatement::Condition(
                    fail,
                    FlatExpression::Number(T::from(0)),
                    RuntimeError::LtSymetric,
                ));

                FlatExpression::Sub(
                    box FlatExpression::Number(T::one()),
                    box FlatExpression::Identifier(shifted_sub_bits_be[0]),
                )
            }
        }
    }

    /// Flattens a boolean expression
    ///
    /// # Arguments
    ///
    /// * `statements_flattened` - Vector where new flattened statements can be added.
    /// * `expression` - `BooleanExpression` that will be flattened.
    ///
    /// # Postconditions
    ///
    /// * `flatten_boolean_expressions` always returns a linear expression,
    /// * in order to preserve composability.
    fn flatten_boolean_expression(
        &mut self,
        statements_flattened: &mut FlatStatements<T>,
        expression: BooleanExpression<'ast, T>,
    ) -> FlatExpression<T> {
        match expression {
            BooleanExpression::Identifier(x) => {
                FlatExpression::Identifier(*self.layout.get(&x).unwrap())
            }
            BooleanExpression::Select(a, box index) => self
                .flatten_select_expression(statements_flattened, a, index)
                .get_field_unchecked(),
            BooleanExpression::FieldLt(box lhs, box rhs) => {
                // Get the bit width to know the size of the binary decompositions for this Field
                let bit_width = T::get_required_bits();

                let safe_width = bit_width - 2; // dynamic comparison is not complete, it only applies to field elements whose difference is strictly smaller than 2**(bitwidth - 2)

                let lhs_flattened = self.flatten_field_expression(statements_flattened, lhs);
                let rhs_flattened = self.flatten_field_expression(statements_flattened, rhs);
                self.lt_check(
                    statements_flattened,
                    lhs_flattened,
                    rhs_flattened,
                    safe_width,
                )
            }
            BooleanExpression::BoolEq(box lhs, box rhs) => {
                // lhs and rhs are booleans, they flatten to 0 or 1
                let x = self.flatten_boolean_expression(statements_flattened, lhs);
                let y = self.flatten_boolean_expression(statements_flattened, rhs);
                // Wanted: Not(X - Y)**2 which is an XNOR
                // We know that X and Y are [0, 1]
                // (X - Y) can become a negative values, which is why squaring the result is needed
                // Negating this returns correct result

                // Non-binary Truth table for logic of operation
                // +---+---+-------+---------------+
                // | X | Y | X - Y | Not(X - Y)**2 |
                // +---+---+-------+---------------+
                // | 1 | 1 |     0 |             1 |
                // | 1 | 0 |     1 |             0 |
                // | 0 | 1 |    -1 |             0 |
                // | 0 | 0 |     0 |             1 |
                // +---+---+-------+---------------+

                let x_sub_y = FlatExpression::Sub(box x, box y);
                let name_x_mult_x = self.use_sym();

                statements_flattened.push_back(FlatStatement::Definition(
                    name_x_mult_x,
                    FlatExpression::Mult(box x_sub_y.clone(), box x_sub_y),
                ));

                FlatExpression::Sub(
                    box FlatExpression::Number(T::one()),
                    box FlatExpression::Identifier(name_x_mult_x),
                )
            }
            BooleanExpression::FieldEq(box lhs, box rhs) => {
                let lhs = self.flatten_field_expression(statements_flattened, lhs);

                let rhs = self.flatten_field_expression(statements_flattened, rhs);

                self.eq_check(statements_flattened, lhs, rhs)
            }
            BooleanExpression::UintEq(box lhs, box rhs) => {
                // We reduce each side into range and apply the same approach as for field elements

                // Wanted: (Y = (X != 0) ? 1 : 0)
                // X = a - b
                // # Y = if X == 0 then 0 else 1 fi
                // # M = if X == 0 then 1 else 1/X fi
                // Y == X * M
                // 0 == (1-Y) * X

                assert!(lhs.metadata.as_ref().unwrap().should_reduce.to_bool());
                assert!(rhs.metadata.as_ref().unwrap().should_reduce.to_bool());

                let lhs = self
                    .flatten_uint_expression(statements_flattened, lhs)
                    .get_field_unchecked();
                let rhs = self
                    .flatten_uint_expression(statements_flattened, rhs)
                    .get_field_unchecked();

                self.eq_check(statements_flattened, lhs, rhs)
            }
            BooleanExpression::FieldLe(box lhs, box rhs) => {
                let lt = self.flatten_boolean_expression(
                    statements_flattened,
                    BooleanExpression::FieldLt(box lhs.clone(), box rhs.clone()),
                );
                let eq = self.flatten_boolean_expression(
                    statements_flattened,
                    BooleanExpression::FieldEq(box lhs, box rhs),
                );
                FlatExpression::Add(box eq, box lt)
            }
            BooleanExpression::FieldGt(lhs, rhs) => self.flatten_boolean_expression(
                statements_flattened,
                BooleanExpression::FieldLt(rhs, lhs),
            ),
            BooleanExpression::FieldGe(lhs, rhs) => self.flatten_boolean_expression(
                statements_flattened,
                BooleanExpression::FieldLe(rhs, lhs),
            ),
            BooleanExpression::UintLt(box lhs, box rhs) => {
                let bit_width = lhs.bitwidth.to_usize();
                assert!(lhs.metadata.as_ref().unwrap().should_reduce.to_bool());
                assert!(rhs.metadata.as_ref().unwrap().should_reduce.to_bool());

                let lhs_flattened = self
                    .flatten_uint_expression(statements_flattened, lhs)
                    .get_field_unchecked();
                let rhs_flattened = self
                    .flatten_uint_expression(statements_flattened, rhs)
                    .get_field_unchecked();

                self.lt_check(
                    statements_flattened,
                    lhs_flattened,
                    rhs_flattened,
                    bit_width,
                )
            }
            BooleanExpression::UintLe(box lhs, box rhs) => {
                let lt = self.flatten_boolean_expression(
                    statements_flattened,
                    BooleanExpression::UintLt(box lhs.clone(), box rhs.clone()),
                );
                let eq = self.flatten_boolean_expression(
                    statements_flattened,
                    BooleanExpression::UintEq(box lhs, box rhs),
                );
                FlatExpression::Add(box eq, box lt)
            }
            BooleanExpression::UintGt(lhs, rhs) => self.flatten_boolean_expression(
                statements_flattened,
                BooleanExpression::UintLt(rhs, lhs),
            ),
            BooleanExpression::UintGe(lhs, rhs) => self.flatten_boolean_expression(
                statements_flattened,
                BooleanExpression::UintLe(rhs, lhs),
            ),
            BooleanExpression::Or(box lhs, box rhs) => {
                let x = self.flatten_boolean_expression(statements_flattened, lhs);
                let y = self.flatten_boolean_expression(statements_flattened, rhs);
                assert!(x.is_linear() && y.is_linear());
                let name_x_or_y = self.use_sym();
                statements_flattened.push_back(FlatStatement::Directive(FlatDirective {
                    solver: Solver::Or,
                    outputs: vec![name_x_or_y],
                    inputs: vec![x.clone(), y.clone()],
                }));
                statements_flattened.push_back(FlatStatement::Condition(
                    FlatExpression::Add(
                        box x.clone(),
                        box FlatExpression::Sub(box y.clone(), box name_x_or_y.into()),
                    ),
                    FlatExpression::Mult(box x, box y),
                    RuntimeError::Or,
                ));
                name_x_or_y.into()
            }
            BooleanExpression::And(box lhs, box rhs) => {
                let x = self.flatten_boolean_expression(statements_flattened, lhs);
                let y = self.flatten_boolean_expression(statements_flattened, rhs);

                let name_x_and_y = self.use_sym();
                assert!(x.is_linear() && y.is_linear());
                statements_flattened.push_back(FlatStatement::Definition(
                    name_x_and_y,
                    FlatExpression::Mult(box x, box y),
                ));

                FlatExpression::Identifier(name_x_and_y)
            }
            BooleanExpression::Not(box exp) => {
                let x = self.flatten_boolean_expression(statements_flattened, exp);
                FlatExpression::Sub(box FlatExpression::Number(T::one()), box x)
            }
            BooleanExpression::Value(b) => FlatExpression::Number(match b {
                true => T::from(1),
                false => T::from(0),
            }),
            BooleanExpression::IfElse(box condition, box consequence, box alternative) => self
                .flatten_if_else_expression(
                    statements_flattened,
                    condition,
                    consequence,
                    alternative,
                )
                .get_field_unchecked(),
        }
    }

    fn u_to_bits(
        &mut self,
        expression: FlatUExpression<T>,
        bitwidth: UBitwidth,
    ) -> Vec<FlatUExpression<T>> {
        let bits = expression.bits.unwrap();
        assert_eq!(bits.len(), bitwidth.to_usize());

        bits.into_iter().map(FlatUExpression::with_field).collect()
    }

    fn bits_to_u(
        &mut self,
        bits: Vec<FlatUExpression<T>>,
        bitwidth: UBitwidth,
    ) -> FlatUExpression<T> {
        let bits: Vec<_> = bits.into_iter().map(|e| e.get_field_unchecked()).collect();
        assert_eq!(bits.len(), bitwidth.to_usize());

        FlatUExpression::with_bits(bits)
    }

    /// Flattens a function call
    ///
    /// # Arguments
    ///
    /// * `statements_flattened` - Vector where new flattened statements can be added.
    /// * `id` - `Identifier of the function.
    /// * `return_types` - Types of the return values of the function
    /// * `param_expressions` - Arguments of this call
    fn flatten_embed_call(
        &mut self,
        statements_flattened: &mut FlatStatements<T>,
        embed: FlatEmbed,
        generics: Vec<u32>,
        param_expressions: Vec<ZirExpression<'ast, T>>,
    ) -> Vec<FlatUExpression<T>> {
        let mut params: Vec<_> = param_expressions
            .into_iter()
            .map(|p| {
                if let ZirExpression::Uint(e) = &p {
                    assert!(e.metadata.as_ref().unwrap().should_reduce.is_true());
                }
                self.flatten_expression(statements_flattened, p)
            })
            .collect();

        match embed {
            FlatEmbed::U8ToBits => self.u_to_bits(params.pop().unwrap(), 8.into()),
            FlatEmbed::U16ToBits => self.u_to_bits(params.pop().unwrap(), 16.into()),
            FlatEmbed::U32ToBits => self.u_to_bits(params.pop().unwrap(), 32.into()),
            FlatEmbed::U64ToBits => self.u_to_bits(params.pop().unwrap(), 64.into()),
            FlatEmbed::U8FromBits => {
                vec![self.bits_to_u(params, 8.into())]
            }
            FlatEmbed::U16FromBits => {
                vec![self.bits_to_u(params, 16.into())]
            }
            FlatEmbed::U32FromBits => {
                vec![self.bits_to_u(params, 32.into())]
            }
            FlatEmbed::U64FromBits => {
                vec![self.bits_to_u(params, 64.into())]
            }
            FlatEmbed::BitArrayLe => {
                // get the length of the bit arrays
                let len = generics[0];

                // split the arguments into the two bit arrays of size `len`
                let (expressions, constants) = (
                    params[..len as usize].to_vec(),
                    params[len as usize..].to_vec(),
                );

                // define variables for the variable bits
                let variables: Vec<_> = expressions
                    .into_iter()
                    .map(|e| {
                        self.define(e.get_field_unchecked(), statements_flattened)
                            .into()
                    })
                    .collect();

                // get constants for the constant bits
                let constants: Vec<_> = constants
                    .into_iter()
                    .map(|e| match e.get_field_unchecked() {
                        FlatExpression::Number(n) if n == T::one() => true,
                        FlatExpression::Number(n) if n == T::zero() => false,
                        _ => unreachable!(),
                    })
                    .collect();

                // get the list of conditions which must hold iff the `<=` relation holds
                let conditions =
                    self.constant_le_check(statements_flattened, &variables, &constants);

                // return `len(conditions) == sum(conditions)`
                vec![FlatUExpression::with_field(
                    self.eq_check(
                        statements_flattened,
                        T::from(conditions.len()).into(),
                        conditions
                            .into_iter()
                            .fold(FlatExpression::Number(T::zero()), |acc, e| {
                                FlatExpression::Add(box acc, box e)
                            }),
                    ),
                )]
            }
            funct => match funct {
                FlatEmbed::Unpack => self.flatten_embed_call_aux(
                    statements_flattened,
                    params,
                    crate::embed::unpack_to_bitwidth(generics[0] as usize),
                ),
                #[cfg(feature = "bellman")]
                FlatEmbed::Sha256Round => self.flatten_embed_call_aux(
                    statements_flattened,
                    params,
                    crate::embed::sha256_round(),
                ),
                #[cfg(feature = "ark")]
                FlatEmbed::SnarkVerifyBls12377 => self.flatten_embed_call_aux(
                    statements_flattened,
                    params,
                    crate::embed::snark_verify_bls12_377::<T>(generics[0] as usize),
                ),
                _ => unreachable!(),
            },
        }
    }

    fn flatten_embed_call_aux(
        &mut self,
        statements_flattened: &mut FlatStatements<T>,
        params: Vec<FlatUExpression<T>>,
        funct: FlatFunctionIterator<T, impl IntoIterator<Item = FlatStatement<T>>>,
    ) -> Vec<FlatUExpression<T>> {
        let mut replacement_map = HashMap::new();

        // Handle complex parameters and assign values:
        // Rename Parameters, assign them to values in call. Resolve complex expressions with definitions
        let params_flattened = params.into_iter().map(|e| e.get_field_unchecked());

        let return_values = (0..funct.return_count).map(FlatVariable::public);

        for (concrete_argument, formal_argument) in params_flattened.zip(funct.arguments) {
            let new_var = self.define(concrete_argument, statements_flattened);
            replacement_map.insert(formal_argument.id, new_var);
        }

        // Ensure renaming and correct returns:
        // add all flattened statements, adapt return statements

        let statements = funct.statements.into_iter().map(|stat| match stat {
            FlatStatement::Definition(var, rhs) => {
                let new_var = self.use_sym();
                replacement_map.insert(var, new_var);
                let new_rhs = rhs.apply_substitution(&replacement_map);
                FlatStatement::Definition(new_var, new_rhs)
            }
            FlatStatement::Condition(lhs, rhs, message) => {
                let new_lhs = lhs.apply_substitution(&replacement_map);
                let new_rhs = rhs.apply_substitution(&replacement_map);
                FlatStatement::Condition(new_lhs, new_rhs, message)
            }
            FlatStatement::Directive(d) => {
                let new_outputs = d
                    .outputs
                    .into_iter()
                    .map(|o| {
                        let new_o = self.use_sym();
                        replacement_map.insert(o, new_o);
                        new_o
                    })
                    .collect();
                let new_inputs = d
                    .inputs
                    .into_iter()
                    .map(|i| i.apply_substitution(&replacement_map))
                    .collect();
                FlatStatement::Directive(FlatDirective {
                    outputs: new_outputs,
                    solver: d.solver,
                    inputs: new_inputs,
                })
            }
        });

        statements_flattened.extend(statements);

        return_values
            .map(|x| FlatExpression::from(x).apply_substitution(&replacement_map))
            .map(FlatUExpression::with_field)
            .collect()
    }

    /// Flattens an expression
    ///
    /// # Arguments
    ///
    /// * `statements_flattened` - Vector where new flattened statements can be added.
    /// * `expr` - `ZirExpression` that will be flattened.
    fn flatten_expression(
        &mut self,
        statements_flattened: &mut FlatStatements<T>,
        expr: ZirExpression<'ast, T>,
    ) -> FlatUExpression<T> {
        match expr {
            ZirExpression::FieldElement(e) => {
                FlatUExpression::with_field(self.flatten_field_expression(statements_flattened, e))
            }
            ZirExpression::Boolean(e) => FlatUExpression::with_field(
                self.flatten_boolean_expression(statements_flattened, e),
            ),
            ZirExpression::Uint(e) => self.flatten_uint_expression(statements_flattened, e),
        }
    }

    fn default_xor(
        &mut self,
        statements_flattened: &mut FlatStatements<T>,
        left: UExpression<'ast, T>,
        right: UExpression<'ast, T>,
    ) -> FlatUExpression<T> {
        let left_flattened = self.flatten_uint_expression(statements_flattened, left);
        let right_flattened = self.flatten_uint_expression(statements_flattened, right);

        // `left` and `right` were reduced to the target bitwidth, hence their bits are available

        let left_bits = left_flattened.bits.unwrap();
        let right_bits = right_flattened.bits.unwrap();

        let xor: Vec<FlatExpression<T>> = left_bits
            .into_iter()
            .zip(right_bits.into_iter())
            .map(|(x, y)| match (x, y) {
                (FlatExpression::Number(n), e) | (e, FlatExpression::Number(n)) => {
                    if n == T::from(0) {
                        self.define(e, statements_flattened).into()
                    } else if n == T::from(1) {
                        self.define(
                            FlatExpression::Sub(box FlatExpression::Number(T::from(1)), box e),
                            statements_flattened,
                        )
                        .into()
                    } else {
                        unreachable!()
                    }
                }
                (x, y) => {
                    let name = self.use_sym();

                    statements_flattened.extend(vec![
                        FlatStatement::Directive(FlatDirective::new(
                            vec![name],
                            Solver::Xor,
                            vec![x.clone(), y.clone()],
                        )),
                        FlatStatement::Condition(
                            FlatExpression::Add(
                                box x.clone(),
                                box FlatExpression::Sub(box y.clone(), box name.into()),
                            ),
                            FlatExpression::Mult(
                                box FlatExpression::Add(box x.clone(), box x),
                                box y,
                            ),
                            RuntimeError::Xor,
                        ),
                    ]);

                    name.into()
                }
            })
            .collect();

        FlatUExpression::with_bits(xor)
    }

    fn euclidean_division(
        &mut self,
        statements_flattened: &mut FlatStatements<T>,
        target_bitwidth: UBitwidth,
        left: UExpression<'ast, T>,
        right: UExpression<'ast, T>,
    ) -> (FlatExpression<T>, FlatExpression<T>) {
        let left_flattened = self
            .flatten_uint_expression(statements_flattened, left)
            .get_field_unchecked();
        let right_flattened = self
            .flatten_uint_expression(statements_flattened, right)
            .get_field_unchecked();
        let n = if left_flattened.is_linear() {
            left_flattened
        } else {
            let id = self.use_sym();
            statements_flattened.push_back(FlatStatement::Definition(id, left_flattened));
            FlatExpression::Identifier(id)
        };
        let d = if right_flattened.is_linear() {
            right_flattened
        } else {
            let id = self.use_sym();
            statements_flattened.push_back(FlatStatement::Definition(id, right_flattened));
            FlatExpression::Identifier(id)
        };

        // first check that the d is not 0 by giving its inverse
        let invd = self.use_sym();

        // # invd = 1/d
        statements_flattened.push_back(FlatStatement::Directive(FlatDirective::new(
            vec![invd],
            Solver::Div,
            vec![FlatExpression::Number(T::one()), d.clone()],
        )));

        // assert(invd * d == 1)
        statements_flattened.push_back(FlatStatement::Condition(
            FlatExpression::Number(T::one()),
            FlatExpression::Mult(box invd.into(), box d.clone()),
            RuntimeError::Inverse,
        ));

        // now introduce the quotient and remainder
        let q = self.use_sym();
        let r = self.use_sym();

        statements_flattened.push_back(FlatStatement::Directive(FlatDirective {
            inputs: vec![n.clone(), d.clone()],
            outputs: vec![q, r],
            solver: Solver::EuclideanDiv,
        }));

        let target_bitwidth = target_bitwidth.to_usize();

        // q in range
        let _ = self.get_bits(
            &FlatUExpression::with_field(FlatExpression::from(q)),
            target_bitwidth,
            target_bitwidth,
            statements_flattened,
            RuntimeError::Sum,
        );

        // r in range
        let _ = self.get_bits(
            &FlatUExpression::with_field(FlatExpression::from(r)),
            target_bitwidth,
            target_bitwidth,
            statements_flattened,
            RuntimeError::Sum,
        );

        // r < d <=> r - d + 2**w < 2**w
        let _ = self.get_bits(
            &FlatUExpression::with_field(FlatExpression::Add(
                box FlatExpression::Sub(box r.into(), box d.clone()),
                box FlatExpression::Number(T::from(2_u128.pow(target_bitwidth as u32))),
            )),
            target_bitwidth,
            target_bitwidth,
            statements_flattened,
            RuntimeError::Sum,
        );

        // q*d == n - r
        statements_flattened.push_back(FlatStatement::Condition(
            FlatExpression::Sub(box n, box r.into()),
            FlatExpression::Mult(box q.into(), box d),
            RuntimeError::Euclidean,
        ));

        (q.into(), r.into())
    }

    /// Flattens a uint expression
    ///
    /// # Arguments
    ///
    /// * `statements_flattened` - Vector where new flattened statements can be added.
    /// * `expr` - `UExpression` that will be flattened.
    fn flatten_uint_expression(
        &mut self,
        statements_flattened: &mut FlatStatements<T>,
        expr: UExpression<'ast, T>,
    ) -> FlatUExpression<T> {
        // the bitwidth for this type of uint (8, 16 or 32)
        let target_bitwidth = expr.bitwidth;

        let metadata = expr.metadata.clone().unwrap();

        // the bitwidth on which this value is currently represented
        let actual_bitwidth = metadata.bitwidth() as usize;

        // whether this value should be reduced, for example if it is then used in a bitwidth operation
        let should_reduce = metadata.should_reduce;

        let should_reduce = should_reduce.to_bool();

        let res = match expr.into_inner() {
            UExpressionInner::Value(x) => {
                FlatUExpression::with_field(FlatExpression::Number(T::from(x)))
            } // force to be a field element
            UExpressionInner::Identifier(x) => {
                let field = FlatExpression::Identifier(*self.layout.get(&x).unwrap());
                let bits = self.bits_cache.get(&field).map(|bits| {
                    assert_eq!(bits.len(), target_bitwidth.to_usize());
                    bits.clone()
                });
                FlatUExpression::with_field(field).bits(bits)
            }
            UExpressionInner::Select(a, box index) => {
                self.flatten_select_expression(statements_flattened, a, index)
            }
            UExpressionInner::Not(box e) => {
                let e = self.flatten_uint_expression(statements_flattened, e);

                let e_bits = e.bits.unwrap();

                assert_eq!(e_bits.len(), target_bitwidth.to_usize());

                let name_not: Vec<_> = e_bits
                    .into_iter()
                    .map(|bit| {
                        self.define(
                            FlatExpression::Sub(box FlatExpression::Number(T::from(1)), box bit),
                            statements_flattened,
                        )
                        .into()
                    })
                    .collect();

                FlatUExpression::with_bits(name_not)
            }
            UExpressionInner::Add(box left, box right) => {
                let left_flattened = self
                    .flatten_uint_expression(statements_flattened, left)
                    .get_field_unchecked();

                let right_flattened = self
                    .flatten_uint_expression(statements_flattened, right)
                    .get_field_unchecked();

                let new_left = if left_flattened.is_linear() {
                    left_flattened
                } else {
                    let id = self.use_sym();
                    statements_flattened.push_back(FlatStatement::Definition(id, left_flattened));
                    FlatExpression::Identifier(id)
                };
                let new_right = if right_flattened.is_linear() {
                    right_flattened
                } else {
                    let id = self.use_sym();
                    statements_flattened.push_back(FlatStatement::Definition(id, right_flattened));
                    FlatExpression::Identifier(id)
                };

                FlatUExpression::with_field(FlatExpression::Add(box new_left, box new_right))
            }
            UExpressionInner::Sub(box left, box right) => {
                // see uint optimizer for the reasoning here
                let offset = FlatExpression::Number(T::from(2).pow(std::cmp::max(
                    right.metadata.as_ref().unwrap().bitwidth() as usize,
                    target_bitwidth as usize,
                )));

                let left_flattened = self
                    .flatten_uint_expression(statements_flattened, left)
                    .get_field_unchecked();
                let right_flattened = self
                    .flatten_uint_expression(statements_flattened, right)
                    .get_field_unchecked();
                let new_left = if left_flattened.is_linear() {
                    left_flattened
                } else {
                    let id = self.use_sym();
                    statements_flattened.push_back(FlatStatement::Definition(id, left_flattened));
                    FlatExpression::Identifier(id)
                };
                let new_right = if right_flattened.is_linear() {
                    right_flattened
                } else {
                    let id = self.use_sym();
                    statements_flattened.push_back(FlatStatement::Definition(id, right_flattened));
                    FlatExpression::Identifier(id)
                };

                FlatUExpression::with_field(FlatExpression::Add(
                    box offset,
                    box FlatExpression::Sub(box new_left, box new_right),
                ))
            }
            UExpressionInner::LeftShift(box e, by) => {
                let e = self.flatten_uint_expression(statements_flattened, e);

                let e_bits = e.bits.unwrap();

                assert_eq!(e_bits.len(), target_bitwidth.to_usize());

                FlatUExpression::with_bits(
                    e_bits
                        .into_iter()
                        .skip(by as usize)
                        .chain(
                            (0..std::cmp::min(by as usize, target_bitwidth.to_usize()))
                                .map(|_| FlatExpression::Number(T::from(0))),
                        )
                        .collect::<Vec<_>>(),
                )
            }
            UExpressionInner::RightShift(box e, by) => {
                let e = self.flatten_uint_expression(statements_flattened, e);

                let e_bits = e.bits.unwrap();

                assert_eq!(e_bits.len(), target_bitwidth.to_usize());

                FlatUExpression::with_bits(
                    (0..std::cmp::min(by as usize, target_bitwidth.to_usize()))
                        .map(|_| FlatExpression::Number(T::from(0)))
                        .chain(e_bits.into_iter().take(
                            target_bitwidth.to_usize()
                                - std::cmp::min(by as usize, target_bitwidth.to_usize()),
                        ))
                        .collect::<Vec<_>>(),
                )
            }
            UExpressionInner::Mult(box left, box right) => {
                let left_flattened = self
                    .flatten_uint_expression(statements_flattened, left)
                    .get_field_unchecked();
                let right_flattened = self
                    .flatten_uint_expression(statements_flattened, right)
                    .get_field_unchecked();
                let new_left = if left_flattened.is_linear() {
                    left_flattened
                } else {
                    let id = self.use_sym();
                    statements_flattened.push_back(FlatStatement::Definition(id, left_flattened));
                    FlatExpression::Identifier(id)
                };
                let new_right = if right_flattened.is_linear() {
                    right_flattened
                } else {
                    let id = self.use_sym();
                    statements_flattened.push_back(FlatStatement::Definition(id, right_flattened));
                    FlatExpression::Identifier(id)
                };

                let res = self.use_sym();

                statements_flattened.push_back(FlatStatement::Definition(
                    res,
                    FlatExpression::Mult(box new_left, box new_right),
                ));

                FlatUExpression::with_field(FlatExpression::Identifier(res))
            }
            UExpressionInner::Div(box left, box right) => {
                let (q, _) =
                    self.euclidean_division(statements_flattened, target_bitwidth, left, right);

                FlatUExpression::with_field(q)
            }
            UExpressionInner::Rem(box left, box right) => {
                let (_, r) =
                    self.euclidean_division(statements_flattened, target_bitwidth, left, right);

                FlatUExpression::with_field(r)
            }
            UExpressionInner::IfElse(box condition, box consequence, box alternative) => self
                .flatten_if_else_expression(
                    statements_flattened,
                    condition,
                    consequence,
                    alternative,
                ),
            UExpressionInner::Xor(box left, box right) => {
                let left_metadata = left.metadata.clone().unwrap();
                let right_metadata = right.metadata.clone().unwrap();

                match (left.into_inner(), right.into_inner()) {
                    (UExpressionInner::And(box a, box b), UExpressionInner::And(box aa, box c)) => {
                        if aa.clone().into_inner() == UExpressionInner::Not(box a.clone()) {
                            let a_flattened = self.flatten_uint_expression(statements_flattened, a);
                            let b_flattened = self.flatten_uint_expression(statements_flattened, b);
                            let c_flattened = self.flatten_uint_expression(statements_flattened, c);

                            let a_bits = a_flattened.bits.unwrap();
                            let b_bits = b_flattened.bits.unwrap();
                            let c_bits = c_flattened.bits.unwrap();

                            let res: Vec<FlatExpression<T>> = a_bits
                                .into_iter()
                                .zip(b_bits.into_iter())
                                .zip(c_bits.into_iter())
                                .map(|((a, b), c)| {
                                    // a(b - c) = ch - c

                                    let ch = self.use_sym();

                                    statements_flattened.extend(vec![
                                        FlatStatement::Directive(FlatDirective::new(
                                            vec![ch],
                                            Solver::ShaCh,
                                            vec![a.clone(), b.clone(), c.clone()],
                                        )),
                                        FlatStatement::Condition(
                                            FlatExpression::Sub(box ch.into(), box c.clone()),
                                            FlatExpression::Mult(
                                                box a,
                                                box FlatExpression::Sub(box b, box c),
                                            ),
                                            RuntimeError::ShaXor,
                                        ),
                                    ]);
                                    ch.into()
                                })
                                .collect();

                            FlatUExpression::with_bits(res)
                        } else {
                            self.default_xor(
                                statements_flattened,
                                UExpressionInner::And(box a, box b)
                                    .annotate(target_bitwidth)
                                    .metadata(left_metadata),
                                UExpressionInner::And(box aa, box c)
                                    .annotate(target_bitwidth)
                                    .metadata(right_metadata),
                            )
                        }
                    }
                    (UExpressionInner::Xor(box a, box b), c) => {
                        let a_metadata = a.metadata.clone().unwrap();
                        let b_metadata = b.metadata.clone().unwrap();

                        match (a.into_inner(), b.into_inner(), c) {
                            (
                                UExpressionInner::And(box a, box b),
                                UExpressionInner::And(box aa, box c),
                                UExpressionInner::And(box bb, box cc),
                            ) => {
                                if (aa == a) && (bb == b) && (cc == c) {
                                    let a_flattened =
                                        self.flatten_uint_expression(statements_flattened, a);
                                    let b_flattened =
                                        self.flatten_uint_expression(statements_flattened, b);
                                    let c_flattened =
                                        self.flatten_uint_expression(statements_flattened, c);

                                    let a_bits = a_flattened.bits.unwrap();
                                    let b_bits = b_flattened.bits.unwrap();
                                    let c_bits = c_flattened.bits.unwrap();

                                    let res: Vec<FlatExpression<T>> = a_bits
                                        .into_iter()
                                        .zip(b_bits.into_iter())
                                        .zip(c_bits.into_iter())
                                        .map(|((a, b), c)| {
                                            // (b) * (c) = (bc)
                                            // (2bc - b - c) * (a) = bc - maj

                                            let maj = self.use_sym();
                                            let bc = self.use_sym();

                                            statements_flattened.extend(vec![
                                                FlatStatement::Directive(FlatDirective::new(
                                                    vec![maj],
                                                    Solver::ShaAndXorAndXorAnd,
                                                    vec![a.clone(), b.clone(), c.clone()],
                                                )),
                                                FlatStatement::Condition(
                                                    bc.into(),
                                                    FlatExpression::Mult(
                                                        box b.clone(),
                                                        box c.clone(),
                                                    ),
                                                    RuntimeError::ShaXor,
                                                ),
                                                FlatStatement::Condition(
                                                    FlatExpression::Sub(
                                                        box bc.into(),
                                                        box maj.into(),
                                                    ),
                                                    FlatExpression::Mult(
                                                        box FlatExpression::Sub(
                                                            box FlatExpression::Add(
                                                                box bc.into(),
                                                                box bc.into(),
                                                            ),
                                                            box FlatExpression::Add(box b, box c),
                                                        ),
                                                        box a,
                                                    ),
                                                    RuntimeError::ShaXor,
                                                ),
                                            ]);
                                            maj.into()
                                        })
                                        .collect();

                                    FlatUExpression::with_bits(res)
                                } else {
                                    self.default_xor(
                                        statements_flattened,
                                        UExpressionInner::Xor(
                                            box UExpressionInner::And(box a, box b)
                                                .annotate(target_bitwidth)
                                                .metadata(a_metadata),
                                            box UExpressionInner::And(box aa, box c)
                                                .annotate(target_bitwidth)
                                                .metadata(b_metadata),
                                        )
                                        .annotate(target_bitwidth)
                                        .metadata(left_metadata),
                                        UExpressionInner::And(box bb, box cc)
                                            .annotate(target_bitwidth)
                                            .metadata(right_metadata),
                                    )
                                }
                            }
                            (a, b, c) => self.default_xor(
                                statements_flattened,
                                UExpressionInner::Xor(
                                    box a.annotate(target_bitwidth).metadata(a_metadata),
                                    box b.annotate(target_bitwidth).metadata(b_metadata),
                                )
                                .annotate(target_bitwidth)
                                .metadata(left_metadata),
                                c.annotate(target_bitwidth).metadata(right_metadata),
                            ),
                        }
                    }
                    (left_i, right_i) => self.default_xor(
                        statements_flattened,
                        left_i.annotate(target_bitwidth).metadata(left_metadata),
                        right_i.annotate(target_bitwidth).metadata(right_metadata),
                    ),
                }
            }
            UExpressionInner::And(box left, box right) => {
                let left_flattened = self.flatten_uint_expression(statements_flattened, left);

                let right_flattened = self.flatten_uint_expression(statements_flattened, right);

                let left_bits = left_flattened.bits.unwrap();
                let right_bits = right_flattened.bits.unwrap();

                assert_eq!(left_bits.len(), target_bitwidth.to_usize());
                assert_eq!(right_bits.len(), target_bitwidth.to_usize());

                let and: Vec<_> = left_bits
                    .into_iter()
                    .zip(right_bits.into_iter())
                    .map(|(x, y)| match (x, y) {
                        (FlatExpression::Number(n), e) | (e, FlatExpression::Number(n)) => {
                            if n == T::from(0) {
                                FlatExpression::Number(T::from(0))
                            } else if n == T::from(1) {
                                e
                            } else {
                                unreachable!();
                            }
                        }
                        (x, y) => self
                            .define(FlatExpression::Mult(box x, box y), statements_flattened)
                            .into(),
                    })
                    .collect();

                FlatUExpression::with_bits(and)
            }
            UExpressionInner::Or(box left, box right) => {
                let left_flattened = self.flatten_uint_expression(statements_flattened, left);
                let right_flattened = self.flatten_uint_expression(statements_flattened, right);

                let left_bits = left_flattened.bits.unwrap();
                let right_bits = right_flattened.bits.unwrap();

                assert_eq!(left_bits.len(), target_bitwidth.to_usize());
                assert_eq!(right_bits.len(), target_bitwidth.to_usize());

                assert_eq!(left_bits.len(), target_bitwidth.to_usize());
                assert_eq!(right_bits.len(), target_bitwidth.to_usize());

                let or: Vec<FlatExpression<T>> = left_bits
                    .into_iter()
                    .zip(right_bits.into_iter())
                    .map(|(x, y)| match (x, y) {
                        (FlatExpression::Number(n), e) | (e, FlatExpression::Number(n)) => {
                            if n == T::from(0) {
                                self.define(e, statements_flattened).into()
                            } else if n == T::from(1) {
                                FlatExpression::Number(T::from(1))
                            } else {
                                unreachable!()
                            }
                        }
                        (x, y) => {
                            let name = self.use_sym();

                            statements_flattened.extend(vec![
                                FlatStatement::Directive(FlatDirective::new(
                                    vec![name],
                                    Solver::Or,
                                    vec![x.clone(), y.clone()],
                                )),
                                FlatStatement::Condition(
                                    FlatExpression::Add(
                                        box x.clone(),
                                        box FlatExpression::Sub(box y.clone(), box name.into()),
                                    ),
                                    FlatExpression::Mult(box x, box y),
                                    RuntimeError::Or,
                                ),
                            ]);
                            name.into()
                        }
                    })
                    .collect();

                FlatUExpression::with_bits(or)
            }
        };

        let res = match should_reduce {
            true => {
                let bits = self.get_bits(
                    &res,
                    actual_bitwidth,
                    target_bitwidth.to_usize(),
                    statements_flattened,
                    RuntimeError::Sum,
                );

                let field = if actual_bitwidth > target_bitwidth.to_usize() {
                    bits.iter().enumerate().fold(
                        FlatExpression::Number(T::from(0)),
                        |acc, (index, bit)| {
                            FlatExpression::Add(
                                box acc,
                                box FlatExpression::Mult(
                                    box FlatExpression::Number(
                                        T::from(2).pow(target_bitwidth.to_usize() - index - 1),
                                    ),
                                    box bit.clone(),
                                ),
                            )
                        },
                    )
                } else {
                    res.get_field_unchecked()
                };

                FlatUExpression::with_bits(bits).field(field)
            }
            false => res,
        };

        res
    }

    fn get_bits(
        &mut self,
        e: &FlatUExpression<T>,
        from: usize,
        to: usize,
        statements_flattened: &mut FlatStatements<T>,
        error: RuntimeError,
    ) -> Vec<FlatExpression<T>> {
        assert!(from <= T::get_required_bits());
        assert!(to <= T::get_required_bits());

        // constants do not require directives
        if let Some(FlatExpression::Number(ref x)) = e.field {
            let bits: Vec<_> = Interpreter::execute_solver(&Solver::bits(to), &[x.clone()])
                .unwrap()
                .into_iter()
                .map(FlatExpression::Number)
                .collect();

            assert_eq!(bits.len(), to);

            self.bits_cache
                .insert(e.field.clone().unwrap(), bits.clone());
            return bits;
        };

        e.bits.clone().unwrap_or_else(|| {
            // we are not reducing a constant, therefore the result should always have a smaller bitwidth:
            // `to` is the target bitwidth, and `from` cannot be smaller than that unless we're looking at a
            // constant

            let from = std::cmp::max(from, to);
            match self.bits_cache.entry(e.field.clone().unwrap()) {
                Entry::Occupied(entry) => {
                    let res: Vec<_> = entry.get().clone();
                    // if we already know a decomposition, it has to be of the size of the target bitwidth
                    assert_eq!(res.len(), to);
                    res
                }
                Entry::Vacant(_) => {
                    let bits = (0..from).map(|_| self.use_sym()).collect::<Vec<_>>();
                    statements_flattened.push_back(FlatStatement::Directive(FlatDirective::new(
                        bits.clone(),
                        Solver::Bits(from),
                        vec![e.field.clone().unwrap()],
                    )));

                    let bits: Vec<_> = bits.into_iter().map(FlatExpression::Identifier).collect();

                    // decompose to the actual bitwidth

                    // bit checks
                    statements_flattened.extend(bits.iter().take(from).map(|bit| {
                        FlatStatement::Condition(
                            bit.clone(),
                            FlatExpression::Mult(box bit.clone(), box bit.clone()),
                            RuntimeError::Bitness,
                        )
                    }));

                    let sum = flat_expression_from_bits(bits.clone());

                    // sum check
                    statements_flattened.push_back(FlatStatement::Condition(
                        e.field.clone().unwrap(),
                        sum.clone(),
                        error.clone(),
                    ));

                    // if the result is not unique, check that this decomposition does not overflow the field
                    if to == T::get_required_bits() {
                        self.enforce_constant_le_check_bits(
                            statements_flattened,
                            &bits,
                            &T::max_value().to_bits_be(),
                            error,
                        );
                    }

                    // truncate to the `to` lowest bits
                    let bits = bits[from - to..].to_vec();

                    assert_eq!(bits.len(), to);

                    self.bits_cache
                        .insert(e.field.clone().unwrap(), bits.clone());
                    self.bits_cache.insert(sum, bits.clone());

                    bits
                }
            }
        })
    }

    fn flatten_select_expression<U: Flatten<'ast, T>>(
        &mut self,
        statements_flattened: &mut FlatStatements<T>,
        a: Vec<U>,
        index: UExpression<'ast, T>,
    ) -> FlatUExpression<T> {
        let (range_check, result) = a
            .into_iter()
            .enumerate()
            .map(|(i, e)| {
                let condition = self.flatten_boolean_expression(
                    statements_flattened,
                    BooleanExpression::UintEq(
                        box UExpressionInner::Value(i as u128)
                            .annotate(UBitwidth::B32)
                            .metadata(UMetadata {
                                should_reduce: ShouldReduce::True,
                                max: T::from(i),
                            }),
                        box index.clone(),
                    ),
                );

                let element = e.flatten(self, statements_flattened);

                (condition, element)
            })
            .collect::<Vec<_>>()
            .into_iter()
            .fold(
                (
                    FlatExpression::Number(T::zero()),
                    FlatExpression::Number(T::zero()),
                ),
                |(mut range_check, mut result), (condition, element)| {
                    range_check = FlatExpression::Add(box range_check, box condition.clone());

                    let conditional_element_id = self.use_sym();
                    statements_flattened.push_back(FlatStatement::Definition(
                        conditional_element_id,
                        FlatExpression::Mult(box condition, box element.flat()),
                    ));

                    result = FlatExpression::Add(box result, box conditional_element_id.into());
                    (range_check, result)
                },
            );

        statements_flattened.push_back(FlatStatement::Condition(
            range_check,
            FlatExpression::Number(T::one()),
            RuntimeError::SelectRangeCheck,
        ));
        FlatUExpression::with_field(result)
    }

    /// Flattens a field expression
    ///
    /// # Arguments
    ///
    /// * `statements_flattened` - Vector where new flattened statements can be added.
    /// * `expr` - `FieldElementExpression` that will be flattened.
    fn flatten_field_expression(
        &mut self,
        statements_flattened: &mut FlatStatements<T>,
        expr: FieldElementExpression<'ast, T>,
    ) -> FlatExpression<T> {
        match expr {
            FieldElementExpression::Number(x) => FlatExpression::Number(x), // force to be a field element
            FieldElementExpression::Identifier(x) => {
                FlatExpression::Identifier(*self.layout.get(&x).unwrap_or_else(|| panic!("{}", x)))
            }
            FieldElementExpression::Select(a, box index) => self
                .flatten_select_expression(statements_flattened, a, index)
                .get_field_unchecked(),
            FieldElementExpression::Add(box left, box right) => {
                let left_flattened = self.flatten_field_expression(statements_flattened, left);
                let right_flattened = self.flatten_field_expression(statements_flattened, right);
                let new_left = if left_flattened.is_linear() {
                    left_flattened
                } else {
                    let id = self.use_sym();
                    statements_flattened.push_back(FlatStatement::Definition(id, left_flattened));
                    FlatExpression::Identifier(id)
                };
                let new_right = if right_flattened.is_linear() {
                    right_flattened
                } else {
                    let id = self.use_sym();
                    statements_flattened.push_back(FlatStatement::Definition(id, right_flattened));
                    FlatExpression::Identifier(id)
                };
                FlatExpression::Add(box new_left, box new_right)
            }
            FieldElementExpression::Sub(box left, box right) => {
                let left_flattened = self.flatten_field_expression(statements_flattened, left);
                let right_flattened = self.flatten_field_expression(statements_flattened, right);

                let new_left = if left_flattened.is_linear() {
                    left_flattened
                } else {
                    let id = self.use_sym();
                    statements_flattened.push_back(FlatStatement::Definition(id, left_flattened));
                    FlatExpression::Identifier(id)
                };
                let new_right = if right_flattened.is_linear() {
                    right_flattened
                } else {
                    let id = self.use_sym();
                    statements_flattened.push_back(FlatStatement::Definition(id, right_flattened));
                    FlatExpression::Identifier(id)
                };

                FlatExpression::Sub(box new_left, box new_right)
            }
            FieldElementExpression::Mult(box left, box right) => {
                let left_flattened = self.flatten_field_expression(statements_flattened, left);
                let right_flattened = self.flatten_field_expression(statements_flattened, right);
                let new_left = if left_flattened.is_linear() {
                    left_flattened
                } else {
                    let id = self.use_sym();
                    statements_flattened.push_back(FlatStatement::Definition(id, left_flattened));
                    FlatExpression::Identifier(id)
                };
                let new_right = if right_flattened.is_linear() {
                    right_flattened
                } else {
                    let id = self.use_sym();
                    statements_flattened.push_back(FlatStatement::Definition(id, right_flattened));
                    FlatExpression::Identifier(id)
                };
                FlatExpression::Mult(box new_left, box new_right)
            }
            FieldElementExpression::Div(box left, box right) => {
                let left_flattened = self.flatten_field_expression(statements_flattened, left);
                let right_flattened = self.flatten_field_expression(statements_flattened, right);
                let new_left: FlatExpression<T> = {
                    let id = self.use_sym();
                    statements_flattened.push_back(FlatStatement::Definition(id, left_flattened));
                    id.into()
                };
                let new_right: FlatExpression<T> = {
                    let id = self.use_sym();
                    statements_flattened.push_back(FlatStatement::Definition(id, right_flattened));
                    id.into()
                };

                let invb = self.use_sym();
                let inverse = self.use_sym();

                // # invb = 1/b
                statements_flattened.push_back(FlatStatement::Directive(FlatDirective::new(
                    vec![invb],
                    Solver::Div,
                    vec![FlatExpression::Number(T::one()), new_right.clone()],
                )));

                // assert(invb * b == 1)
                statements_flattened.push_back(FlatStatement::Condition(
                    FlatExpression::Number(T::one()),
                    FlatExpression::Mult(box invb.into(), box new_right.clone()),
                    RuntimeError::Inverse,
                ));

                // # c = a/b
                statements_flattened.push_back(FlatStatement::Directive(FlatDirective::new(
                    vec![inverse],
                    Solver::Div,
                    vec![new_left.clone(), new_right.clone()],
                )));

                // assert(c * b == a)
                statements_flattened.push_back(FlatStatement::Condition(
                    new_left,
                    FlatExpression::Mult(box new_right, box inverse.into()),
                    RuntimeError::Division,
                ));

                inverse.into()
            }
            FieldElementExpression::Pow(box base, box exponent) => {
                match exponent.into_inner() {
                    UExpressionInner::Value(ref e) => {
                        // flatten the base expression
                        let base_flattened =
                            self.flatten_field_expression(statements_flattened, base.clone());

                        // we require from the base to be linear
                        // TODO change that
                        assert!(base_flattened.is_linear());

                        // convert the exponent to bytes, big endian
                        let ebytes_be = e.to_be_bytes();

                        // convert the bytes to bits, remove leading zeroes (we only need powers up to the highest non-zero bit)
                        #[allow(clippy::needless_collect)]
                        // collecting is required as we then reverse
                        let ebits_be: Vec<_> = ebytes_be
                            .iter()
                            .flat_map(|byte| (0..8).rev().map(move |i| byte & (1 << i) != 0)) // byte to bit, big endian
                            .skip_while(|b| !b) // skip trailing false bits
                            .collect();

                        // reverse to start with the lowest bit first
                        let ebits_le: Vec<_> = ebits_be.into_iter().rev().collect();

                        // calculate all powers e**(2**i) by squaring
                        let powers: Vec<FlatExpression<T>> = ebits_le
                            .iter()
                            .scan(None, |state, _| {
                                match state {
                                    // the first element is the base
                                    None => {
                                        *state = Some(base_flattened.clone());
                                        Some(base_flattened.clone())
                                    }
                                    // any subsequent element is the square of the previous one
                                    Some(previous) => {
                                        // introduce a new variable
                                        let id = self.use_sym();
                                        // set it to the square of the previous one, stored in state
                                        statements_flattened.push_back(FlatStatement::Definition(
                                            id,
                                            FlatExpression::Mult(
                                                box previous.clone(),
                                                box previous.clone(),
                                            ),
                                        ));
                                        // store it in the state for later squaring
                                        *state = Some(FlatExpression::Identifier(id));
                                        // return it for later use constructing the result
                                        Some(FlatExpression::Identifier(id))
                                    }
                                }
                            })
                            .collect();

                        // construct the result iterating through the bits, multiplying by the associated power iff the bit is true
                        ebits_le.into_iter().zip(powers).fold(
                            FlatExpression::Number(T::from(1)), // initialise the result at 1. If we have no bits to itegrate through, we're computing x**0 == 1
                            |acc, (bit, power)| match bit {
                                true => {
                                    // update the result by introducing a new variable
                                    let id = self.use_sym();
                                    statements_flattened.push_back(FlatStatement::Definition(
                                        id,
                                        FlatExpression::Mult(box acc.clone(), box power), // set the new result to the current result times the current power
                                    ));
                                    FlatExpression::Identifier(id)
                                }
                                false => acc, // this bit is false, keep the previous result
                            },
                        )
                    }
                    _ => panic!("Expected number as pow exponent"),
                }
            }
            FieldElementExpression::IfElse(box condition, box consequence, box alternative) => self
                .flatten_if_else_expression(
                    statements_flattened,
                    condition,
                    consequence,
                    alternative,
                )
                .get_field_unchecked(),
        }
    }

    /// Flattens a statement
    ///
    /// # Arguments
    ///
    /// * `statements_flattened` - Vector where new flattened statements can be added.
    /// * `stat` - `ZirStatement` that will be flattened.
    fn flatten_statement(
        &mut self,
        statements_flattened: &mut FlatStatements<T>,
        stat: ZirStatement<'ast, T>,
    ) {
        match stat {
            ZirStatement::Return(exprs) => {
                #[allow(clippy::needless_collect)]
                // clippy suggests to not collect here, but `statements_flattened` is borrowed in the iterator,
                // so we cannot borrow again when extending
                let flat_expressions: Vec<_> = exprs
                    .into_iter()
                    .map(|expr| self.flatten_expression(statements_flattened, expr))
                    .map(|x| x.get_field_unchecked())
                    .collect();

                statements_flattened.extend(
                    flat_expressions.into_iter().enumerate().map(|(index, e)| {
                        FlatStatement::Definition(FlatVariable::public(index), e)
                    }),
                );
            }
            ZirStatement::IfElse(condition, consequence, alternative) => {
                let condition_flat =
                    self.flatten_boolean_expression(statements_flattened, condition.clone());

                let condition_id = self.use_sym();
                statements_flattened
                    .push_back(FlatStatement::Definition(condition_id, condition_flat));

                if self.config.isolate_branches {
                    let mut consequence_statements = VecDeque::new();
                    let mut alternative_statements = VecDeque::new();

                    consequence
                        .into_iter()
                        .for_each(|s| self.flatten_statement(&mut consequence_statements, s));
                    alternative
                        .into_iter()
                        .for_each(|s| self.flatten_statement(&mut alternative_statements, s));

                    let consequence_statements =
                        self.make_conditional(consequence_statements, condition_id.into());
                    let alternative_statements = self.make_conditional(
                        alternative_statements,
                        FlatExpression::Sub(
                            box FlatExpression::Number(T::one()),
                            box condition_id.into(),
                        ),
                    );

                    statements_flattened.extend(consequence_statements);
                    statements_flattened.extend(alternative_statements);
                } else {
                    consequence
                        .into_iter()
                        .for_each(|s| self.flatten_statement(statements_flattened, s));
                    alternative
                        .into_iter()
                        .for_each(|s| self.flatten_statement(statements_flattened, s));
                }
            }
            ZirStatement::Definition(assignee, expr) => {
                // define n variables with n the number of primitive types for v_type
                // assign them to the n primitive types for expr

                let rhs = self.flatten_expression(statements_flattened, expr);

                let bits = rhs.bits.clone();

                let var = match rhs.get_field_unchecked() {
                    FlatExpression::Identifier(id) => {
                        self.use_variable_with_existing(&assignee, id);
                        id
                    }
                    e => {
                        let var = self.use_variable(&assignee);

                        // handle return of function call
                        statements_flattened.push_back(FlatStatement::Definition(var, e));

                        var
                    }
                };

                // register bits
                if let Some(bits) = bits {
                    self.bits_cache
                        .insert(FlatExpression::Identifier(var), bits);
                }
            }
            ZirStatement::Assertion(e, error) => {
                match e {
                    BooleanExpression::And(..) => {
                        for boolean in e.into_conjunction_iterator() {
                            self.flatten_statement(
                                statements_flattened,
                                ZirStatement::Assertion(boolean, error.clone()),
                            )
                        }
                    }
                    BooleanExpression::FieldEq(box lhs, box rhs) => {
                        let lhs = self.flatten_field_expression(statements_flattened, lhs);
                        let rhs = self.flatten_field_expression(statements_flattened, rhs);

                        self.flatten_equality_assertion(
                            statements_flattened,
                            lhs,
                            rhs,
                            error.into(),
                        )
                    }
                    BooleanExpression::FieldLt(box lhs, box rhs)
                    | BooleanExpression::FieldGt(box rhs, box lhs) => {
                        let lhs = self.flatten_field_expression(statements_flattened, lhs);
                        let rhs = self.flatten_field_expression(statements_flattened, rhs);

                        match (lhs, rhs) {
                            (e, FlatExpression::Number(c)) => self.enforce_constant_lt_check(
                                statements_flattened,
                                e,
                                c,
                                error.into(),
                            ),
                            // c < e <=> p - 1 - e < p - 1 - c
                            (FlatExpression::Number(c), e) => self.enforce_constant_lt_check(
                                statements_flattened,
                                FlatExpression::Sub(box T::max_value().into(), box e),
                                T::max_value() - c,
                                error.into(),
                            ),
                            (lhs, rhs) => {
                                let bit_width = T::get_required_bits();
                                let safe_width = bit_width - 2; // dynamic comparison is not complete
                                let e = self.lt_check(statements_flattened, lhs, rhs, safe_width);
                                statements_flattened.push_back(FlatStatement::Condition(
                                    e,
                                    FlatExpression::Number(T::one()),
                                    error.into(),
                                ));
                            }
                        }
                    }
                    BooleanExpression::FieldLe(box lhs, box rhs)
                    | BooleanExpression::FieldGe(box rhs, box lhs) => {
                        let lhs = self.flatten_field_expression(statements_flattened, lhs);
                        let rhs = self.flatten_field_expression(statements_flattened, rhs);

                        match (lhs, rhs) {
                            (e, FlatExpression::Number(c)) => self.enforce_constant_le_check(
                                statements_flattened,
                                e,
                                c,
                                error.into(),
                            ),
                            // c <= e <=> p - 1 - e <= p - 1 - c
                            (FlatExpression::Number(c), e) => self.enforce_constant_le_check(
                                statements_flattened,
                                FlatExpression::Sub(box T::max_value().into(), box e),
                                T::max_value() - c,
                                error.into(),
                            ),
                            (lhs, rhs) => {
                                let bit_width = T::get_required_bits();
                                let safe_width = bit_width - 2; // dynamic comparison is not complete
                                let e = self.le_check(statements_flattened, lhs, rhs, safe_width);
                                statements_flattened.push_back(FlatStatement::Condition(
                                    e,
                                    FlatExpression::Number(T::one()),
                                    error.into(),
                                ));
                            }
                        }
                    }
                    BooleanExpression::UintEq(box lhs, box rhs) => {
                        let lhs = self
                            .flatten_uint_expression(statements_flattened, lhs)
                            .get_field_unchecked();
                        let rhs = self
                            .flatten_uint_expression(statements_flattened, rhs)
                            .get_field_unchecked();

                        self.flatten_equality_assertion(
                            statements_flattened,
                            lhs,
                            rhs,
                            error.into(),
                        )
                    }
                    BooleanExpression::BoolEq(box lhs, box rhs) => {
                        let lhs = self.flatten_boolean_expression(statements_flattened, lhs);
                        let rhs = self.flatten_boolean_expression(statements_flattened, rhs);

                        self.flatten_equality_assertion(
                            statements_flattened,
                            lhs,
                            rhs,
                            error.into(),
                        )
                    }
                    e => {
                        // naive approach: flatten the boolean to a single field element and constrain it to 1
                        let e = self.flatten_boolean_expression(statements_flattened, e);

                        if e.is_linear() {
                            statements_flattened.push_back(FlatStatement::Condition(
                                e,
                                FlatExpression::Number(T::from(1)),
                                error.into(),
                            ));
                        } else {
                            // swap so that left side is linear
                            statements_flattened.push_back(FlatStatement::Condition(
                                FlatExpression::Number(T::from(1)),
                                e,
                                error.into(),
                            ));
                        }
                    }
                }
            }
            ZirStatement::MultipleDefinition(vars, rhs) => {
                // flatten the right side to p = sum(var_i.type.primitive_count) expressions
                // define p new variables to the right side expressions

                match rhs {
                    ZirExpressionList::EmbedCall(embed, generics, exprs) => {
                        let rhs_flattened = self.flatten_embed_call(
                            statements_flattened,
                            embed,
                            generics,
                            exprs.clone(),
                        );

                        let rhs = rhs_flattened.into_iter();

                        assert_eq!(vars.len(), rhs.len());

                        let vars: Vec<_> = vars
                            .into_iter()
                            .zip(rhs)
                            .map(|(v, r)| match r.get_field_unchecked() {
                                FlatExpression::Identifier(id) => {
                                    self.use_variable_with_existing(&v, id);
                                    id
                                }
                                e => {
                                    let id = self.use_variable(&v);
                                    statements_flattened
                                        .push_back(FlatStatement::Definition(id, e));
                                    id
                                }
                            })
                            .collect();

                        match embed {
                            FlatEmbed::U64FromBits
                            | FlatEmbed::U32FromBits
                            | FlatEmbed::U16FromBits
                            | FlatEmbed::U8FromBits => {
                                let bits = exprs
                                    .into_iter()
                                    .map(|e| {
                                        self.flatten_expression(statements_flattened, e)
                                            .get_field_unchecked()
                                    })
                                    .collect();
                                self.bits_cache.insert(vars[0].into(), bits);
                            }
                            _ => {}
                        }
                    }
                }
            }
        }
    }

    /// Flattens an equality assertion, enforcing it in the circuit.
    ///
    /// # Arguments
    ///
    /// * `statements_flattened` - `FlatStatements<T>` Vector where new flattened statements can be added.
    /// * `lhs` - `FlatExpression<T>` Left-hand side of the equality expression.
    /// * `rhs` - `FlatExpression<T>` Right-hand side of the equality expression.
    fn flatten_equality_assertion(
        &mut self,
        statements_flattened: &mut FlatStatements<T>,
        lhs: FlatExpression<T>,
        rhs: FlatExpression<T>,
        error: RuntimeError,
    ) {
        let (lhs, rhs) = match (lhs, rhs) {
            (FlatExpression::Mult(box x, box y), z) | (z, FlatExpression::Mult(box x, box y)) => (
                self.identify_expression(z, statements_flattened),
                FlatExpression::Mult(
                    box self.identify_expression(x, statements_flattened),
                    box self.identify_expression(y, statements_flattened),
                ),
            ),
            (x, z) => (
                self.identify_expression(z, statements_flattened),
                FlatExpression::Mult(
                    box self.identify_expression(x, statements_flattened),
                    box FlatExpression::Number(T::from(1)),
                ),
            ),
        };
        statements_flattened.push_back(FlatStatement::Condition(lhs, rhs, error));
    }

    /// Identifies a non-linear expression by assigning it to a new identifier.
    ///
    /// # Arguments
    ///
    /// * `e` - `FlatExpression<T>` Expression to be assigned to an identifier.
    /// * `statements_flattened` - `FlatStatements<T>` Vector where new flattened statements can be added.
    fn identify_expression(
        &mut self,
        e: FlatExpression<T>,
        statements_flattened: &mut FlatStatements<T>,
    ) -> FlatExpression<T> {
        match e.is_linear() {
            true => e,
            false => {
                let sym = self.use_sym();
                statements_flattened.push_back(FlatStatement::Definition(sym, e));
                FlatExpression::Identifier(sym)
            }
        }
    }

    /// Returns a fresh FlatVariable for a given Variable
    /// # Arguments
    ///
    /// * `variable` - a variable in the program being flattened
    fn use_variable(&mut self, variable: &Variable<'ast>) -> FlatVariable {
        let var = self.issue_new_variable();

        self.layout.insert(variable.id.clone(), var);
        var
    }

    /// Reuse an existing variable for a new name
    /// # Arguments
    ///
    /// * `variable` - a variable in the program being flattened
    /// * `flat_variable` - an existing flat variable
    fn use_variable_with_existing(
        &mut self,
        variable: &Variable<'ast>,
        flat_variable: FlatVariable,
    ) {
        self.layout.insert(variable.id.clone(), flat_variable);
    }

    fn use_parameter(
        &mut self,
        parameter: &Parameter<'ast>,
        statements_flattened: &mut FlatStatements<T>,
    ) -> FlatParameter {
        let variable = self.use_variable(&parameter.id);

        match parameter.id.get_type() {
            Type::Uint(bitwidth) => {
                // to constrain unsigned integer inputs to be in range, we get their bit decomposition.
                // it will be cached
                self.get_bits(
                    &FlatUExpression::with_field(FlatExpression::Identifier(variable)),
                    bitwidth.to_usize(),
                    bitwidth.to_usize(),
                    statements_flattened,
                    RuntimeError::Sum,
                );
            }
            Type::Boolean => {
                statements_flattened.push_back(FlatStatement::Condition(
                    variable.into(),
                    FlatExpression::Mult(box variable.into(), box variable.into()),
                    RuntimeError::ArgumentBitness,
                ));
            }
            Type::FieldElement => {}
        }

        FlatParameter {
            id: variable,
            private: parameter.private,
        }
    }

    fn issue_new_variable(&mut self) -> FlatVariable {
        let var = FlatVariable::new(self.next_var_idx);
        self.next_var_idx += 1;
        var
    }

    // create an internal variable. We do not register it in the layout
    fn use_sym(&mut self) -> FlatVariable {
        self.issue_new_variable()
    }
}

#[cfg(test)]
mod tests {
    use super::*;
    use crate::zir;
    use crate::zir::types::Signature;
    use crate::zir::types::Type;
    use zokrates_field::Bn128Field;

    fn flatten_function<T: Field>(f: ZirFunction<T>) -> FlatProg<T> {
        FlattenerIterator::from_function_and_config(f, CompileConfig::default()).collect()
    }

    #[test]
    fn assertion_bool_eq() {
        // def main():
        //     bool x = true
        //     bool y = true
        //     assert(x == y)

        // def main():
        //     _0 = 1
        //     _1 = 1
        //     _1 == (_0 * 1)
        let function = ZirFunction::<Bn128Field> {
            arguments: vec![],
            statements: vec![
                ZirStatement::Definition(
                    Variable::boolean("x".into()),
                    BooleanExpression::Value(true).into(),
                ),
                ZirStatement::Definition(
                    Variable::boolean("y".into()),
                    BooleanExpression::Value(true).into(),
                ),
                ZirStatement::Assertion(
                    BooleanExpression::BoolEq(
                        box BooleanExpression::Identifier("x".into()),
                        box BooleanExpression::Identifier("y".into()),
                    ),
                    zir::RuntimeError::mock(),
                ),
                ZirStatement::Return(vec![]),
            ],
            signature: Signature {
                inputs: vec![],
                outputs: vec![],
            },
        };

        let flat = flatten_function(function);
        let expected = FlatFunction {
            arguments: vec![],
            return_count: 0,
            statements: vec![
                FlatStatement::Definition(
                    FlatVariable::new(0),
                    FlatExpression::Number(Bn128Field::from(1)),
                ),
                FlatStatement::Definition(
                    FlatVariable::new(1),
                    FlatExpression::Number(Bn128Field::from(1)),
                ),
                FlatStatement::Condition(
                    FlatExpression::Identifier(FlatVariable::new(1)),
                    FlatExpression::Mult(
                        box FlatExpression::Identifier(FlatVariable::new(0)),
                        box FlatExpression::Number(Bn128Field::from(1)),
                    ),
                    zir::RuntimeError::mock().into(),
                ),
            ],
        };

        assert_eq!(flat.collect(), expected);
    }

    #[test]
    fn assertion_field_eq() {
        // def main():
        //     field x = 1
        //     field y = 2
        //     assert(x + 1 == y)

        // def main():
        //     _0 = 42
        //     _1 = 42
        //     _1 == ((_0 + 1) * 1)
        let function = ZirFunction {
            arguments: vec![],
            statements: vec![
                ZirStatement::Definition(
                    Variable::field_element("x"),
                    FieldElementExpression::Number(Bn128Field::from(1)).into(),
                ),
                ZirStatement::Definition(
                    Variable::field_element("y"),
                    FieldElementExpression::Number(Bn128Field::from(2)).into(),
                ),
                ZirStatement::Assertion(
                    BooleanExpression::FieldEq(
                        box FieldElementExpression::Add(
                            box FieldElementExpression::Identifier("x".into()),
                            box FieldElementExpression::Number(Bn128Field::from(1)),
                        ),
                        box FieldElementExpression::Identifier("y".into()),
                    ),
                    zir::RuntimeError::mock(),
                ),
                ZirStatement::Return(vec![]),
            ],
            signature: Signature {
                inputs: vec![],
                outputs: vec![],
            },
        };

        let flat = flatten_function(function);

        let expected = FlatFunction {
            arguments: vec![],
            return_count: 0,
            statements: vec![
                FlatStatement::Definition(
                    FlatVariable::new(0),
                    FlatExpression::Number(Bn128Field::from(1)),
                ),
                FlatStatement::Definition(
                    FlatVariable::new(1),
                    FlatExpression::Number(Bn128Field::from(2)),
                ),
                FlatStatement::Condition(
                    FlatExpression::Identifier(FlatVariable::new(1)),
                    FlatExpression::Mult(
                        box FlatExpression::Add(
                            box FlatExpression::Identifier(FlatVariable::new(0)),
                            box FlatExpression::Number(Bn128Field::from(1)),
                        ),
                        box FlatExpression::Number(Bn128Field::from(1)),
                    ),
                    zir::RuntimeError::mock().into(),
                ),
            ],
        };

        assert_eq!(flat.collect(), expected);
    }

    #[test]
    fn assertion_uint_eq() {
        // def main():
        //     u32 x = 42
        //     assert(x == 42)
        //     return

        // def main():
        //     _0 = 42
        //     42 == (_0 * 1)
        let metadata = UMetadata {
            max: 0xffffffff_u32.into(),
            should_reduce: ShouldReduce::True,
        };
        let function = ZirFunction::<Bn128Field> {
            arguments: vec![],
            statements: vec![
                ZirStatement::Definition(
                    Variable::uint("x".into(), 32),
                    ZirExpression::Uint(
                        UExpressionInner::Value(42)
                            .annotate(32)
                            .metadata(metadata.clone()),
                    ),
                ),
                ZirStatement::Assertion(
                    BooleanExpression::UintEq(
                        box UExpressionInner::Identifier("x".into())
                            .annotate(32)
                            .metadata(metadata.clone()),
                        box UExpressionInner::Value(42).annotate(32).metadata(metadata),
                    ),
                    zir::RuntimeError::mock(),
                ),
                ZirStatement::Return(vec![]),
            ],
            signature: Signature {
                inputs: vec![],
                outputs: vec![],
            },
        };

        let flat = flatten_function(function);

        let expected = FlatFunction {
            arguments: vec![],
            return_count: 0,
            statements: vec![
                FlatStatement::Definition(
                    FlatVariable::new(0),
                    FlatExpression::Number(Bn128Field::from(42)),
                ),
                FlatStatement::Condition(
                    FlatExpression::Number(Bn128Field::from(42)),
                    FlatExpression::Mult(
                        box FlatExpression::Identifier(FlatVariable::new(0)),
                        box FlatExpression::Number(Bn128Field::from(1)),
                    ),
                    zir::RuntimeError::mock().into(),
                ),
            ],
        };

        assert_eq!(flat.collect(), expected);
    }

    #[test]
    fn assertion_ident_eq_ident() {
        // def main():
        //     field x = 2
        //     field y = 2
        //     assert(x == y)
        //     return

        // def main():
        //     _0 = 2
        //     _1 = 2
        //     _1 == (_0 * 1)
        let function = ZirFunction {
            arguments: vec![],
            statements: vec![
                ZirStatement::Definition(
                    Variable::field_element("x"),
                    FieldElementExpression::Number(Bn128Field::from(2)).into(),
                ),
                ZirStatement::Definition(
                    Variable::field_element("y"),
                    FieldElementExpression::Number(Bn128Field::from(2)).into(),
                ),
                ZirStatement::Assertion(
                    BooleanExpression::FieldEq(
                        box FieldElementExpression::Identifier("x".into()),
                        box FieldElementExpression::Identifier("y".into()),
                    ),
                    zir::RuntimeError::mock(),
                ),
                ZirStatement::Return(vec![]),
            ],
            signature: Signature {
                inputs: vec![],
                outputs: vec![],
            },
        };

        let flat = flatten_function(function);

        let expected = FlatFunction {
            arguments: vec![],
            return_count: 0,
            statements: vec![
                FlatStatement::Definition(
                    FlatVariable::new(0),
                    FlatExpression::Number(Bn128Field::from(2)),
                ),
                FlatStatement::Definition(
                    FlatVariable::new(1),
                    FlatExpression::Number(Bn128Field::from(2)),
                ),
                FlatStatement::Condition(
                    FlatExpression::Identifier(FlatVariable::new(1)),
                    FlatExpression::Mult(
                        box FlatExpression::Identifier(FlatVariable::new(0)),
                        box FlatExpression::Number(Bn128Field::from(1)),
                    ),
                    zir::RuntimeError::mock().into(),
                ),
            ],
        };

        assert_eq!(flat.collect(), expected);
    }

    #[test]
    fn assertion_mult_eq_ident() {
        // def main():
        //     field x = 2
        //     field y = 2
        //     field z = 4
        //     assert(x * y == z)
        //     return

        // def main():
        //     _0 = 2
        //     _1 = 2
        //     _2 = 4
        //     _2 == (_0 * _1)
        let function = ZirFunction {
            arguments: vec![],
            statements: vec![
                ZirStatement::Definition(
                    Variable::field_element("x"),
                    FieldElementExpression::Number(Bn128Field::from(2)).into(),
                ),
                ZirStatement::Definition(
                    Variable::field_element("y"),
                    FieldElementExpression::Number(Bn128Field::from(2)).into(),
                ),
                ZirStatement::Definition(
                    Variable::field_element("z"),
                    FieldElementExpression::Number(Bn128Field::from(4)).into(),
                ),
                ZirStatement::Assertion(
                    BooleanExpression::FieldEq(
                        box FieldElementExpression::Mult(
                            box FieldElementExpression::Identifier("x".into()),
                            box FieldElementExpression::Identifier("y".into()),
                        ),
                        box FieldElementExpression::Identifier("z".into()),
                    ),
                    zir::RuntimeError::mock(),
                ),
                ZirStatement::Return(vec![]),
            ],
            signature: Signature {
                inputs: vec![],
                outputs: vec![],
            },
        };

        let flat = flatten_function(function);

        let expected = FlatFunction {
            arguments: vec![],
            return_count: 0,
            statements: vec![
                FlatStatement::Definition(
                    FlatVariable::new(0),
                    FlatExpression::Number(Bn128Field::from(2)),
                ),
                FlatStatement::Definition(
                    FlatVariable::new(1),
                    FlatExpression::Number(Bn128Field::from(2)),
                ),
                FlatStatement::Definition(
                    FlatVariable::new(2),
                    FlatExpression::Number(Bn128Field::from(4)),
                ),
                FlatStatement::Condition(
                    FlatExpression::Identifier(FlatVariable::new(2)),
                    FlatExpression::Mult(
                        box FlatExpression::Identifier(FlatVariable::new(0)),
                        box FlatExpression::Identifier(FlatVariable::new(1)),
                    ),
                    zir::RuntimeError::mock().into(),
                ),
            ],
        };

        assert_eq!(flat.collect(), expected);
    }

    #[test]
    fn assertion_ident_eq_mult() {
        // def main():
        //     field x = 2
        //     field y = 2
        //     field z = 4
        //     assert(z == x * y)
        //     return

        // def main():
        //     _0 = 2
        //     _1 = 2
        //     _2 = 4
        //     _2 == (_0 * _1)
        let function = ZirFunction {
            arguments: vec![],
            statements: vec![
                ZirStatement::Definition(
                    Variable::field_element("x"),
                    FieldElementExpression::Number(Bn128Field::from(2)).into(),
                ),
                ZirStatement::Definition(
                    Variable::field_element("y"),
                    FieldElementExpression::Number(Bn128Field::from(2)).into(),
                ),
                ZirStatement::Definition(
                    Variable::field_element("z"),
                    FieldElementExpression::Number(Bn128Field::from(4)).into(),
                ),
                ZirStatement::Assertion(
                    BooleanExpression::FieldEq(
                        box FieldElementExpression::Identifier("z".into()),
                        box FieldElementExpression::Mult(
                            box FieldElementExpression::Identifier("x".into()),
                            box FieldElementExpression::Identifier("y".into()),
                        ),
                    ),
                    zir::RuntimeError::mock(),
                ),
                ZirStatement::Return(vec![]),
            ],
            signature: Signature {
                inputs: vec![],
                outputs: vec![],
            },
        };

        let flat = flatten_function(function);

        let expected = FlatFunction {
            arguments: vec![],
            return_count: 0,
            statements: vec![
                FlatStatement::Definition(
                    FlatVariable::new(0),
                    FlatExpression::Number(Bn128Field::from(2)),
                ),
                FlatStatement::Definition(
                    FlatVariable::new(1),
                    FlatExpression::Number(Bn128Field::from(2)),
                ),
                FlatStatement::Definition(
                    FlatVariable::new(2),
                    FlatExpression::Number(Bn128Field::from(4)),
                ),
                FlatStatement::Condition(
                    FlatExpression::Identifier(FlatVariable::new(2)),
                    FlatExpression::Mult(
                        box FlatExpression::Identifier(FlatVariable::new(0)),
                        box FlatExpression::Identifier(FlatVariable::new(1)),
                    ),
                    zir::RuntimeError::mock().into(),
                ),
            ],
        };

        assert_eq!(flat.collect(), expected);
    }

    #[test]
    fn assertion_mult_eq_mult() {
        // def main():
        //     field x = 4
        //     field y = 4
        //     field z = 8
        //     field t = 2
        //     assert(x * y == z * t)

        // def main():
        //     _0 = 4
        //     _1 = 4
        //     _2 = 8
        //     _3 = 2
        //     _4 = (_2 * _3)
        //     _4 == (_0 * _1)
        let function = ZirFunction {
            arguments: vec![],
            statements: vec![
                ZirStatement::Definition(
                    Variable::field_element("x"),
                    FieldElementExpression::Number(Bn128Field::from(4)).into(),
                ),
                ZirStatement::Definition(
                    Variable::field_element("y"),
                    FieldElementExpression::Number(Bn128Field::from(4)).into(),
                ),
                ZirStatement::Definition(
                    Variable::field_element("z"),
                    FieldElementExpression::Number(Bn128Field::from(8)).into(),
                ),
                ZirStatement::Definition(
                    Variable::field_element("t"),
                    FieldElementExpression::Number(Bn128Field::from(2)).into(),
                ),
                ZirStatement::Assertion(
                    BooleanExpression::FieldEq(
                        box FieldElementExpression::Mult(
                            box FieldElementExpression::Identifier("x".into()),
                            box FieldElementExpression::Identifier("y".into()),
                        ),
                        box FieldElementExpression::Mult(
                            box FieldElementExpression::Identifier("z".into()),
                            box FieldElementExpression::Identifier("t".into()),
                        ),
                    ),
                    zir::RuntimeError::mock(),
                ),
            ],
            signature: Signature {
                inputs: vec![],
                outputs: vec![],
            },
        };

        let flat = flatten_function(function);

        let expected = FlatFunction {
            arguments: vec![],
            return_count: 0,
            statements: vec![
                FlatStatement::Definition(
                    FlatVariable::new(0),
                    FlatExpression::Number(Bn128Field::from(4)),
                ),
                FlatStatement::Definition(
                    FlatVariable::new(1),
                    FlatExpression::Number(Bn128Field::from(4)),
                ),
                FlatStatement::Definition(
                    FlatVariable::new(2),
                    FlatExpression::Number(Bn128Field::from(8)),
                ),
                FlatStatement::Definition(
                    FlatVariable::new(3),
                    FlatExpression::Number(Bn128Field::from(2)),
                ),
                FlatStatement::Definition(
                    FlatVariable::new(4),
                    FlatExpression::Mult(
                        box FlatExpression::Identifier(FlatVariable::new(2)),
                        box FlatExpression::Identifier(FlatVariable::new(3)),
                    ),
                ),
                FlatStatement::Condition(
                    FlatExpression::Identifier(FlatVariable::new(4)),
                    FlatExpression::Mult(
                        box FlatExpression::Identifier(FlatVariable::new(0)),
                        box FlatExpression::Identifier(FlatVariable::new(1)),
                    ),
                    zir::RuntimeError::mock().into(),
                ),
            ],
        };

        assert_eq!(flat.collect(), expected);
    }

    #[test]
    fn powers_zero() {
        // def main():
        //     field a = 7
        //     field b = a**0
        //     return b

        // def main():
        //     _0 = 7
        //     _1 = 1         // power flattening returns 1, definition introduces _7
        //     return _1
        let function = ZirFunction {
            arguments: vec![],
            statements: vec![
                ZirStatement::Definition(
                    Variable::field_element("a"),
                    FieldElementExpression::Number(Bn128Field::from(7)).into(),
                ),
                ZirStatement::Definition(
                    Variable::field_element("b"),
                    FieldElementExpression::Pow(
                        box FieldElementExpression::Identifier("a".into()),
                        box 0u32.into(),
                    )
                    .into(),
                ),
                ZirStatement::Return(vec![FieldElementExpression::Identifier("b".into()).into()]),
            ],
            signature: Signature {
                inputs: vec![],
                outputs: vec![Type::FieldElement],
            },
        };

        let expected = FlatFunction {
            arguments: vec![],
            return_count: 1,
            statements: vec![
                FlatStatement::Definition(
                    FlatVariable::new(0),
                    FlatExpression::Number(Bn128Field::from(7)),
                ),
                FlatStatement::Definition(
                    FlatVariable::new(1),
                    FlatExpression::Number(Bn128Field::from(1)),
                ),
                FlatStatement::Definition(
                    FlatVariable::public(0),
                    FlatExpression::Identifier(FlatVariable::new(1)),
                ),
            ],
        };

        let flattened = flatten_function(function);

        assert_eq!(flattened, expected);
    }

    #[test]
    fn power_one() {
        // def main():
        //     field a = 7
        //     field b = a**1
        //     return b

        // def main():
        //     _0 = 7
        //     _1 = 1 * _0     // x**1
        //     _2 = _1         // power flattening returns _1, definition introduces _2
        //     return _2
        let function = ZirFunction {
            arguments: vec![],
            statements: vec![
                ZirStatement::Definition(
                    Variable::field_element("a"),
                    FieldElementExpression::Number(Bn128Field::from(7)).into(),
                ),
                ZirStatement::Definition(
                    Variable::field_element("b"),
                    FieldElementExpression::Pow(
                        box FieldElementExpression::Identifier("a".into()),
                        box 1u32.into(),
                    )
                    .into(),
                ),
                ZirStatement::Return(vec![FieldElementExpression::Identifier("b".into()).into()]),
            ],
            signature: Signature {
                inputs: vec![],
                outputs: vec![Type::FieldElement],
            },
        };

        let expected = FlatFunction {
            arguments: vec![],
            return_count: 1,
            statements: vec![
                FlatStatement::Definition(
                    FlatVariable::new(0),
                    FlatExpression::Number(Bn128Field::from(7)),
                ),
                FlatStatement::Definition(
                    FlatVariable::new(1),
                    FlatExpression::Mult(
                        box FlatExpression::Number(Bn128Field::from(1)),
                        box FlatExpression::Identifier(FlatVariable::new(0)),
                    ),
                ),
                FlatStatement::Definition(
                    FlatVariable::public(0),
                    FlatExpression::Identifier(FlatVariable::new(1)),
                ),
            ],
        };

        let flattened = flatten_function(function);

        assert_eq!(flattened, expected);
    }

    #[test]
    fn power_13() {
        // def main():
        //     field a = 7
        //     field b = a**13
        //     return b

        // we apply double and add
        // 13 == 0b1101
        // a ** 13 == a**(2**0 + 2**2 + 2**3) == a**1 * a**4 * a**8

        // a_0 = a * a      // a**2
        // a_1 = a_0 * a_0  // a**4
        // a_2 = a_1 * a_1  // a**8

        // a_3 = a * a_1    // a * a**4 == a**5
        // a_4 = a_3 * a_2  // a**5 * a**8 == a**13

        // def main():
        //     _0 = 7
        //     _1 = (_0 * _0)  // a**2
        //     _2 = (_1 * _1)  // a**4
        //     _3 = (_2 * _2)  // a**8
        //
        //     _4 = 1 * _0     // a
        //     _5 = _4 * _2    // a**5
        //     _6 = _5 * _3    // a**13
        //     return _6

        let function = ZirFunction {
            arguments: vec![],
            statements: vec![
                ZirStatement::Definition(
                    Variable::field_element("a"),
                    FieldElementExpression::Number(Bn128Field::from(7)).into(),
                ),
                ZirStatement::Definition(
                    Variable::field_element("b"),
                    FieldElementExpression::Pow(
                        box FieldElementExpression::Identifier("a".into()),
                        box 13u32.into(),
                    )
                    .into(),
                ),
                ZirStatement::Return(vec![FieldElementExpression::Identifier("b".into()).into()]),
            ],
            signature: Signature {
                inputs: vec![],
                outputs: vec![Type::FieldElement],
            },
        };

        let expected = FlatFunction {
            arguments: vec![],
            return_count: 1,
            statements: vec![
                FlatStatement::Definition(
                    FlatVariable::new(0),
                    FlatExpression::Number(Bn128Field::from(7)),
                ),
                FlatStatement::Definition(
                    FlatVariable::new(1),
                    FlatExpression::Mult(
                        box FlatExpression::Identifier(FlatVariable::new(0)),
                        box FlatExpression::Identifier(FlatVariable::new(0)),
                    ),
                ),
                FlatStatement::Definition(
                    FlatVariable::new(2),
                    FlatExpression::Mult(
                        box FlatExpression::Identifier(FlatVariable::new(1)),
                        box FlatExpression::Identifier(FlatVariable::new(1)),
                    ),
                ),
                FlatStatement::Definition(
                    FlatVariable::new(3),
                    FlatExpression::Mult(
                        box FlatExpression::Identifier(FlatVariable::new(2)),
                        box FlatExpression::Identifier(FlatVariable::new(2)),
                    ),
                ),
                FlatStatement::Definition(
                    FlatVariable::new(4),
                    FlatExpression::Mult(
                        box FlatExpression::Number(Bn128Field::from(1)),
                        box FlatExpression::Identifier(FlatVariable::new(0)),
                    ),
                ),
                FlatStatement::Definition(
                    FlatVariable::new(5),
                    FlatExpression::Mult(
                        box FlatExpression::Identifier(FlatVariable::new(4)),
                        box FlatExpression::Identifier(FlatVariable::new(2)),
                    ),
                ),
                FlatStatement::Definition(
                    FlatVariable::new(6),
                    FlatExpression::Mult(
                        box FlatExpression::Identifier(FlatVariable::new(5)),
                        box FlatExpression::Identifier(FlatVariable::new(3)),
                    ),
                ),
                FlatStatement::Definition(
                    FlatVariable::public(0),
                    FlatExpression::Identifier(FlatVariable::new(6)),
                ),
            ],
        };

        let flattened = flatten_function(function);

        assert_eq!(flattened, expected);
    }

    #[test]
    fn if_else() {
        let config = CompileConfig::default();
        let expression = FieldElementExpression::IfElse(
            box BooleanExpression::FieldEq(
                box FieldElementExpression::Number(Bn128Field::from(32)),
                box FieldElementExpression::Number(Bn128Field::from(4)),
            ),
            box FieldElementExpression::Number(Bn128Field::from(12)),
            box FieldElementExpression::Number(Bn128Field::from(51)),
        );

        let mut flattener = Flattener::new(config);

        flattener.flatten_field_expression(&mut FlatStatements::new(), expression);
    }

    #[test]
    fn geq_leq() {
        let config = CompileConfig::default();
        let mut flattener = Flattener::new(config);
        let expression_le = BooleanExpression::FieldLe(
            box FieldElementExpression::Number(Bn128Field::from(32)),
            box FieldElementExpression::Number(Bn128Field::from(4)),
        );
        flattener.flatten_boolean_expression(&mut FlatStatements::new(), expression_le);

        let mut flattener = Flattener::new(config);
        let expression_ge = BooleanExpression::FieldGe(
            box FieldElementExpression::Number(Bn128Field::from(32)),
            box FieldElementExpression::Number(Bn128Field::from(4)),
        );
        flattener.flatten_boolean_expression(&mut FlatStatements::new(), expression_ge);
    }

    #[test]
    fn bool_and() {
        let config = CompileConfig::default();
        let mut flattener = Flattener::new(config);

        let expression = FieldElementExpression::IfElse(
            box BooleanExpression::And(
                box BooleanExpression::FieldEq(
                    box FieldElementExpression::Number(Bn128Field::from(4)),
                    box FieldElementExpression::Number(Bn128Field::from(4)),
                ),
                box BooleanExpression::FieldLt(
                    box FieldElementExpression::Number(Bn128Field::from(4)),
                    box FieldElementExpression::Number(Bn128Field::from(20)),
                ),
            ),
            box FieldElementExpression::Number(Bn128Field::from(12)),
            box FieldElementExpression::Number(Bn128Field::from(51)),
        );

        flattener.flatten_field_expression(&mut FlatStatements::new(), expression);
    }

    #[test]
    fn div() {
        // a = 5 / b / b
        let config = CompileConfig::default();
        let mut flattener = Flattener::new(config);
        let mut statements_flattened = FlatStatements::new();

        let definition = ZirStatement::Definition(
            Variable::field_element("b"),
            FieldElementExpression::Number(Bn128Field::from(42)).into(),
        );

        let statement = ZirStatement::Definition(
            Variable::field_element("a"),
            FieldElementExpression::Div(
                box FieldElementExpression::Div(
                    box FieldElementExpression::Number(Bn128Field::from(5)),
                    box FieldElementExpression::Identifier("b".into()),
                ),
                box FieldElementExpression::Identifier("b".into()),
            )
            .into(),
        );

        flattener.flatten_statement(&mut statements_flattened, definition);

        flattener.flatten_statement(&mut statements_flattened, statement);

        // define b
        let b = FlatVariable::new(0);
        // define new wires for members of Div
        let five = FlatVariable::new(1);
        let b0 = FlatVariable::new(2);
        // Define inverse of denominator to prevent div by 0
        let invb0 = FlatVariable::new(3);
        // Define inverse
        let sym_0 = FlatVariable::new(4);
        // Define result, which is first member to next Div
        let sym_1 = FlatVariable::new(5);
        // Define second member
        let b1 = FlatVariable::new(6);
        // Define inverse of denominator to prevent div by 0
        let invb1 = FlatVariable::new(7);
        // Define inverse
        let sym_2 = FlatVariable::new(8);

        assert_eq!(
            statements_flattened,
            vec![
                FlatStatement::Definition(b, FlatExpression::Number(Bn128Field::from(42))),
                // inputs to first div (5/b)
                FlatStatement::Definition(five, FlatExpression::Number(Bn128Field::from(5))),
                FlatStatement::Definition(b0, b.into()),
                // check div by 0
                FlatStatement::Directive(FlatDirective::new(
                    vec![invb0],
                    Solver::Div,
                    vec![FlatExpression::Number(Bn128Field::from(1)), b0.into()]
                )),
                FlatStatement::Condition(
                    FlatExpression::Number(Bn128Field::from(1)),
                    FlatExpression::Mult(box invb0.into(), box b0.into()),
                    RuntimeError::Inverse,
                ),
                // execute div
                FlatStatement::Directive(FlatDirective::new(
                    vec![sym_0],
                    Solver::Div,
                    vec![five, b0]
                )),
                FlatStatement::Condition(
                    five.into(),
                    FlatExpression::Mult(box b0.into(), box sym_0.into()),
                    RuntimeError::Division
                ),
                // inputs to second div (res/b)
                FlatStatement::Definition(sym_1, sym_0.into()),
                FlatStatement::Definition(b1, b.into()),
                // check div by 0
                FlatStatement::Directive(FlatDirective::new(
                    vec![invb1],
                    Solver::Div,
                    vec![FlatExpression::Number(Bn128Field::from(1)), b1.into()]
                )),
                FlatStatement::Condition(
                    FlatExpression::Number(Bn128Field::from(1)),
                    FlatExpression::Mult(box invb1.into(), box b1.into()),
                    RuntimeError::Inverse
                ),
                // execute div
                FlatStatement::Directive(FlatDirective::new(
                    vec![sym_2],
                    Solver::Div,
                    vec![sym_1, b1]
                )),
                FlatStatement::Condition(
                    sym_1.into(),
                    FlatExpression::Mult(box b1.into(), box sym_2.into()),
                    RuntimeError::Division
                ),
            ]
        );
    }
}<|MERGE_RESOLUTION|>--- conflicted
+++ resolved
@@ -695,20 +695,8 @@
             RuntimeError::ConstantLtSum,
         );
 
-<<<<<<< HEAD
         let c_bits_be: Vec<bool> = c.to_bits_be();
         let conditions = self.constant_le_check(statements_flattened, &e_bits_be, &c_bits_be);
-=======
-        // check that this decomposition does not overflow the field
-        self.enforce_constant_le_check_bits(
-            statements_flattened,
-            &e_bits_be,
-            &T::max_value().to_bits_be(),
-            RuntimeError::Le,
-        );
-
-        let conditions = self.constant_le_check(statements_flattened, &e_bits_be, &c.to_bits_be());
->>>>>>> 330705b3
 
         // return `len(conditions) == sum(conditions)`
         self.eq_check(
@@ -1918,6 +1906,20 @@
         res
     }
 
+    /// Get the bits for a FlatUExpression
+    ///
+    /// # Arguments
+    ///
+    /// * `e` - the FlatUExpression to get the bits from
+    /// * `from` - the original bitwidth of `e`
+    /// * `to` - the bitwidth of the output representation
+    /// * `statement_buffer` - a buffer to add statements to
+    /// * `error` - the error to throw at runtime in case anything fails
+    ///
+    /// # Notes
+    /// * `from` and `to` must be smaller or equal to `T::get_required_bits()`, the bitwidth of the prime field
+    /// * if and only if `to` is `T::get_required_bits()`, the result may not be unique. Therefore in this case an additional range check on the output decomposition
+    /// is added to force it to be in range
     fn get_bits(
         &mut self,
         e: &FlatUExpression<T>,
