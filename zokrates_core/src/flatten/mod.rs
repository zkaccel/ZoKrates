//! Module containing the `Flattener` to process a program that is R1CS-able.
//!
//! @file flatten.rs
//! @author Dennis Kuhnert <dennis.kuhnert@campus.tu-berlin.de>
//! @author Jacob Eberhardt <jacob.eberhardt@tu-berlin.de>
//! @date 2017

mod utils;

use self::utils::flat_expression_from_bits;

use crate::compile::CompileConfig;
use crate::flat_absy::*;
use crate::solvers::{Executable, Solver};
use crate::zir::types::{FunctionIdentifier, FunctionKey, Signature, Type, UBitwidth};
use crate::zir::*;
use std::collections::hash_map::Entry;
use std::collections::HashMap;
use std::convert::TryFrom;
use zokrates_field::Field;

type FlatStatements<T> = Vec<FlatStatement<T>>;

/// Flattener, computes flattened program.
#[derive(Debug)]
pub struct Flattener<'ast, T: Field> {
    config: &'ast CompileConfig,
    /// Index of the next introduced variable while processing the program.
    next_var_idx: usize,
    /// `FlatVariable`s corresponding to each `Identifier`
    layout: HashMap<Identifier<'ast>, FlatVariable>,
    /// Cached `FlatFunction`s to avoid re-flattening them
    flat_cache: HashMap<FunctionKey<'ast>, FlatFunction<T>>,
    /// Cached bit decompositions to avoid re-generating them
    bits_cache: HashMap<FlatExpression<T>, Vec<FlatExpression<T>>>,
}

trait FlattenOutput<T: Field>: Sized {
    fn flat(&self) -> FlatExpression<T>;
}

impl<T: Field> FlattenOutput<T> for FlatExpression<T> {
    fn flat(&self) -> FlatExpression<T> {
        self.clone()
    }
}

impl<T: Field> FlattenOutput<T> for FlatUExpression<T> {
    fn flat(&self) -> FlatExpression<T> {
        self.clone().get_field_unchecked()
    }
}

// We introduce a trait in order to make it possible to make flattening `e` generic over the type of `e`

trait Flatten<'ast, T: Field>: TryFrom<ZirExpression<'ast, T>, Error = ()> + IfElse<'ast, T> {
    type Output: FlattenOutput<T>;

    fn flatten(
        self,
        flattener: &mut Flattener<'ast, T>,
        symbols: &ZirFunctionSymbols<'ast, T>,
        statements_flattened: &mut FlatStatements<T>,
    ) -> Self::Output;
}

impl<'ast, T: Field> Flatten<'ast, T> for FieldElementExpression<'ast, T> {
    type Output = FlatExpression<T>;

    fn flatten(
        self,
        flattener: &mut Flattener<'ast, T>,
        symbols: &ZirFunctionSymbols<'ast, T>,
        statements_flattened: &mut FlatStatements<T>,
    ) -> Self::Output {
        flattener.flatten_field_expression(symbols, statements_flattened, self)
    }
}

impl<'ast, T: Field> Flatten<'ast, T> for UExpression<'ast, T> {
    type Output = FlatUExpression<T>;

    fn flatten(
        self,
        flattener: &mut Flattener<'ast, T>,
        symbols: &ZirFunctionSymbols<'ast, T>,
        statements_flattened: &mut FlatStatements<T>,
    ) -> Self::Output {
        flattener.flatten_uint_expression(symbols, statements_flattened, self)
    }
}

impl<'ast, T: Field> Flatten<'ast, T> for BooleanExpression<'ast, T> {
    type Output = FlatExpression<T>;

    fn flatten(
        self,
        flattener: &mut Flattener<'ast, T>,
        symbols: &ZirFunctionSymbols<'ast, T>,
        statements_flattened: &mut FlatStatements<T>,
    ) -> Self::Output {
        flattener.flatten_boolean_expression(symbols, statements_flattened, self)
    }
}

#[derive(Clone, Debug)]
struct FlatUExpression<T: Field> {
    field: Option<FlatExpression<T>>,
    bits: Option<Vec<FlatExpression<T>>>,
}

impl<T: Field> FlatUExpression<T> {
    fn default() -> Self {
        FlatUExpression {
            field: None,
            bits: None,
        }
    }
}

impl<T: Field> FlatUExpression<T> {
    fn field<U: Into<Option<FlatExpression<T>>>>(mut self, e: U) -> Self {
        self.field = e.into();
        self
    }

    fn bits<U: Into<Option<Vec<FlatExpression<T>>>>>(mut self, e: U) -> Self {
        self.bits = e.into();
        self
    }

    fn with_field<U: Into<Option<FlatExpression<T>>>>(e: U) -> Self {
        Self::default().field(e)
    }

    fn with_bits<U: Into<Option<Vec<FlatExpression<T>>>>>(e: U) -> Self {
        Self::default().bits(e)
    }

    fn get_field_unchecked(self) -> FlatExpression<T> {
        match self.field {
            Some(f) => f,
            None => match self.bits {
                Some(bits) => flat_expression_from_bits(bits),
                None => unreachable!(),
            },
        }
    }
}

impl<'ast, T: Field> Flattener<'ast, T> {
    pub fn flatten(p: ZirProgram<'ast, T>, config: &CompileConfig) -> FlatProg<T> {
        Flattener::new(config).flatten_program(p)
    }

    /// Returns a `Flattener` with fresh `layout`.

    fn new(config: &'ast CompileConfig) -> Flattener<'ast, T> {
        Flattener {
            config,
            next_var_idx: 0,
            layout: HashMap::new(),
            flat_cache: HashMap::new(),
            bits_cache: HashMap::new(),
        }
    }

    /// Flattens a definition, trying to avoid creating redundant variables
    fn define(
        &mut self,
        e: FlatExpression<T>,
        statements_flattened: &mut FlatStatements<T>,
    ) -> FlatVariable {
        match e {
            FlatExpression::Identifier(id) => id.into(),
            e => {
                let res = self.use_sym();
                statements_flattened.push(FlatStatement::Definition(res, e));
                res
            }
        }
    }

    // Let's assume b = [1, 1, 1, 0]
    //
    // 1. Init `sizeUnknown = true`
    //    As long as `sizeUnknown` is `true` we don't yet know if a is <= than b.
    // 2. Loop over `b`:
    //     * b[0] = 1
    //       when `b` is 1 we check wether `a` is 0 in that particular run and update
    //       `sizeUnknown` accordingly:
    //       `sizeUnknown = sizeUnknown && a[0]`
    //     * b[1] = 1
    //       `sizrUnknown = sizeUnknown && a[1]`
    //     * b[2] = 1
    //       `sizeUnknown = sizeUnknown && a[2]`
    //     * b[3] = 0
    //       we need to enforce that `a` is 0 in case `sizeUnknown`is still `true`,
    //       otherwise `a` can be {0,1}:
    //      `true == (!sizeUnknown || !a[3])`
    //      ```
    //                     **true => a -> 0
    //         sizeUnkown *
    //                     **false => a -> {0,1}
    //      ```
    fn strict_le_check(
        &mut self,
        statements_flattened: &mut FlatStatements<T>,
        b: &[bool],
        a: Vec<FlatVariable>,
    ) {
        let len = b.len();
        assert_eq!(a.len(), T::get_required_bits());
        assert_eq!(a.len(), b.len());

        let mut is_not_smaller_run = vec![];
        let mut size_unknown = vec![];

        for _ in 0..len {
            is_not_smaller_run.push(self.use_sym());
            size_unknown.push(self.use_sym());
        }

        // init size_unknown = true
        statements_flattened.push(FlatStatement::Definition(
            size_unknown[0],
            FlatExpression::Number(T::from(1)),
        ));

        for (i, b) in b.iter().enumerate() {
            if *b {
                statements_flattened.push(FlatStatement::Definition(
                    is_not_smaller_run[i],
                    a[i].clone().into(),
                ));

                // don't need to update size_unknown in the last round
                if i < len - 1 {
                    statements_flattened.push(FlatStatement::Definition(
                        size_unknown[i + 1],
                        FlatExpression::Mult(
                            box size_unknown[i].into(),
                            box is_not_smaller_run[i].into(),
                        ),
                    ));
                }
            } else {
                // don't need to update size_unknown in the last round
                if i < len - 1 {
                    statements_flattened.push(
                        // sizeUnknown is not changing in this case
                        // We sill have to assign the old value to the variable of the current run
                        // This trivial definition will later be removed by the optimiser
                        FlatStatement::Definition(
                            size_unknown[i + 1].into(),
                            size_unknown[i].into(),
                        ),
                    );
                }

                let or_left = FlatExpression::Sub(
                    box FlatExpression::Number(T::from(1)),
                    box size_unknown[i].clone().into(),
                );
                let or_right: FlatExpression<_> = FlatExpression::Sub(
                    box FlatExpression::Number(T::from(1)),
                    box a[i].clone().into(),
                );

                let and_name = self.use_sym();
                let and = FlatExpression::Mult(box or_left.clone(), box or_right.clone());
                statements_flattened.push(FlatStatement::Definition(and_name, and));
                let or = FlatExpression::Sub(
                    box FlatExpression::Add(box or_left, box or_right),
                    box and_name.into(),
                );

                statements_flattened.push(FlatStatement::Condition(
                    FlatExpression::Number(T::from(1)),
                    or,
                ));
            }
        }
    }

    /// Flatten an if/else expression
    ///
    /// # Arguments
    ///
    /// * `symbols` - Available functions in this context
    /// * `statements_flattened` - Vector where new flattened statements can be added.
    /// * `condition` - the condition as a `BooleanExpression`.
    /// * `consequence` - the consequence of type U.
    /// * `alternative` - the alternative of type U.
    /// # Remarks
    /// * U is the type of the expression
    fn flatten_if_else_expression<U: Flatten<'ast, T>>(
        &mut self,
        symbols: &ZirFunctionSymbols<'ast, T>,
        statements_flattened: &mut FlatStatements<T>,
        condition: BooleanExpression<'ast, T>,
        consequence: U,
        alternative: U,
    ) -> FlatUExpression<T> {
        let condition = self.flatten_boolean_expression(symbols, statements_flattened, condition);

        let consequence = consequence.flatten(self, symbols, statements_flattened);

        let alternative = alternative.flatten(self, symbols, statements_flattened);

        let condition_id = self.use_sym();
        statements_flattened.push(FlatStatement::Definition(condition_id, condition));

        let consequence = consequence.flat();
        let alternative = alternative.flat();

        let consequence_id = self.use_sym();
        statements_flattened.push(FlatStatement::Definition(consequence_id, consequence));

        let alternative_id = self.use_sym();
        statements_flattened.push(FlatStatement::Definition(alternative_id, alternative));

        let term0_id = self.use_sym();
        statements_flattened.push(FlatStatement::Definition(
            term0_id,
            FlatExpression::Mult(
                box condition_id.clone().into(),
                box FlatExpression::from(consequence_id),
            ),
        ));

        let term1_id = self.use_sym();
        statements_flattened.push(FlatStatement::Definition(
            term1_id,
            FlatExpression::Mult(
                box FlatExpression::Sub(
                    box FlatExpression::Number(T::one()),
                    box condition_id.into(),
                ),
                box FlatExpression::from(alternative_id),
            ),
        ));

        let res = self.use_sym();
        statements_flattened.push(FlatStatement::Definition(
            res,
            FlatExpression::Add(
                box FlatExpression::from(term0_id),
                box FlatExpression::from(term1_id),
            ),
        ));

        FlatUExpression {
            field: Some(FlatExpression::Identifier(res)),
            bits: None,
        }
    }

    /// Flattens a boolean expression
    ///
    /// # Arguments
    ///
    /// * `symbols` - Available functions in this context
    /// * `statements_flattened` - Vector where new flattened statements can be added.
    /// * `expression` - `BooleanExpression` that will be flattened.
    ///
    /// # Postconditions
    ///
    /// * `flatten_boolean_expressions` always returns a linear expression,
    /// * in order to preserve composability.
    fn flatten_boolean_expression(
        &mut self,
        symbols: &ZirFunctionSymbols<'ast, T>,
        statements_flattened: &mut FlatStatements<T>,
        expression: BooleanExpression<'ast, T>,
    ) -> FlatExpression<T> {
        // those will be booleans in the future
        match expression {
            BooleanExpression::Identifier(x) => {
                FlatExpression::Identifier(self.layout.get(&x).unwrap().clone())
            }
            BooleanExpression::Lt(box lhs, box rhs) => {
                // Get the bit width to know the size of the binary decompositions for this Field
                let bit_width = T::get_required_bits();
                let safe_width = bit_width - 2; // making sure we don't overflow, assert here?

                // We know from semantic checking that lhs and rhs have the same type
                // What the expression will flatten to depends on that type

                let lhs_flattened =
                    self.flatten_field_expression(symbols, statements_flattened, lhs);
                let rhs_flattened =
                    self.flatten_field_expression(symbols, statements_flattened, rhs);

                // lhs
                let lhs_id = self.define(lhs_flattened, statements_flattened);

                // check that lhs and rhs are within the right range, i.e., their higher two bits are zero. We use big-endian so they are at positions 0 and 1

                // lhs
                {
                    // define variables for the bits
                    let lhs_bits_be: Vec<FlatVariable> =
                        (0..safe_width).map(|_| self.use_sym()).collect();

                    // add a directive to get the bits
                    statements_flattened.push(FlatStatement::Directive(FlatDirective::new(
                        lhs_bits_be.clone(),
                        Solver::bits(safe_width),
                        vec![lhs_id],
                    )));

                    // bitness checks
                    for i in 0..safe_width {
                        statements_flattened.push(FlatStatement::Condition(
                            FlatExpression::Identifier(lhs_bits_be[i]),
                            FlatExpression::Mult(
                                box FlatExpression::Identifier(lhs_bits_be[i]),
                                box FlatExpression::Identifier(lhs_bits_be[i]),
                            ),
                        ));
                    }

                    // bit decomposition check
                    let mut lhs_sum = FlatExpression::Number(T::from(0));

                    for i in 0..safe_width {
                        lhs_sum = FlatExpression::Add(
                            box lhs_sum,
                            box FlatExpression::Mult(
                                box FlatExpression::Identifier(lhs_bits_be[i]),
                                box FlatExpression::Number(T::from(2).pow(safe_width - i - 1)),
                            ),
                        );
                    }

                    statements_flattened.push(FlatStatement::Condition(
                        FlatExpression::Identifier(lhs_id),
                        lhs_sum,
                    ));
                }

                // rhs
                let rhs_id = self.define(rhs_flattened, statements_flattened);

                // rhs
                {
                    // define variables for the bits
                    let rhs_bits_be: Vec<FlatVariable> =
                        (0..safe_width).map(|_| self.use_sym()).collect();

                    // add a directive to get the bits
                    statements_flattened.push(FlatStatement::Directive(FlatDirective::new(
                        rhs_bits_be.clone(),
                        Solver::bits(safe_width),
                        vec![rhs_id],
                    )));

                    // bitness checks
                    for i in 0..safe_width {
                        statements_flattened.push(FlatStatement::Condition(
                            FlatExpression::Identifier(rhs_bits_be[i]),
                            FlatExpression::Mult(
                                box FlatExpression::Identifier(rhs_bits_be[i]),
                                box FlatExpression::Identifier(rhs_bits_be[i]),
                            ),
                        ));
                    }

                    // bit decomposition check
                    let mut rhs_sum = FlatExpression::Number(T::from(0));

                    for i in 0..safe_width {
                        rhs_sum = FlatExpression::Add(
                            box rhs_sum,
                            box FlatExpression::Mult(
                                box FlatExpression::Identifier(rhs_bits_be[i]),
                                box FlatExpression::Number(T::from(2).pow(safe_width - i - 1)),
                            ),
                        );
                    }

                    statements_flattened.push(FlatStatement::Condition(
                        FlatExpression::Identifier(rhs_id),
                        rhs_sum,
                    ));
                }

                // sym := (lhs * 2) - (rhs * 2)
                let subtraction_result = FlatExpression::Sub(
                    box FlatExpression::Mult(
                        box FlatExpression::Number(T::from(2)),
                        box FlatExpression::Identifier(lhs_id),
                    ),
                    box FlatExpression::Mult(
                        box FlatExpression::Number(T::from(2)),
                        box FlatExpression::Identifier(rhs_id),
                    ),
                );

                // define variables for the bits
                let sub_bits_be: Vec<FlatVariable> =
                    (0..bit_width).map(|_| self.use_sym()).collect();

                // add a directive to get the bits
                statements_flattened.push(FlatStatement::Directive(FlatDirective::new(
                    sub_bits_be.clone(),
                    Solver::bits(bit_width),
                    vec![subtraction_result.clone()],
                )));

                // bitness checks
                for i in 0..bit_width {
                    statements_flattened.push(FlatStatement::Condition(
                        FlatExpression::Identifier(sub_bits_be[i]),
                        FlatExpression::Mult(
                            box FlatExpression::Identifier(sub_bits_be[i]),
                            box FlatExpression::Identifier(sub_bits_be[i]),
                        ),
                    ));
                }

                // check that the decomposition is in the field with a strict `< p` checks
                self.strict_le_check(
                    statements_flattened,
                    &T::max_value_bit_vector_be(),
                    sub_bits_be.clone(),
                );

                // sum(sym_b{i} * 2**i)
                let mut expr = FlatExpression::Number(T::from(0));

                for i in 0..bit_width {
                    expr = FlatExpression::Add(
                        box expr,
                        box FlatExpression::Mult(
                            box FlatExpression::Identifier(sub_bits_be[i]),
                            box FlatExpression::Number(T::from(2).pow(bit_width - i - 1)),
                        ),
                    );
                }

                statements_flattened.push(FlatStatement::Condition(subtraction_result, expr));

                FlatExpression::Identifier(sub_bits_be[bit_width - 1])
            }
            BooleanExpression::BoolEq(box lhs, box rhs) => {
                // lhs and rhs are booleans, they flatten to 0 or 1
                let x = self.flatten_boolean_expression(symbols, statements_flattened, lhs);
                let y = self.flatten_boolean_expression(symbols, statements_flattened, rhs);
                // Wanted: Not(X - Y)**2 which is an XNOR
                // We know that X and Y are [0, 1]
                // (X - Y) can become a negative values, which is why squaring the result is needed
                // Negating this returns correct result

                // Non-binary Truth table for logic of operation
                // +---+---+-------+---------------+
                // | X | Y | X - Y | Not(X - Y)**2 |
                // +---+---+-------+---------------+
                // | 1 | 1 |     0 |             1 |
                // | 1 | 0 |     1 |             0 |
                // | 0 | 1 |    -1 |             0 |
                // | 0 | 0 |     0 |             1 |
                // +---+---+-------+---------------+

                let x_sub_y = FlatExpression::Sub(box x, box y);
                let name_x_mult_x = self.use_sym();

                statements_flattened.push(FlatStatement::Definition(
                    name_x_mult_x,
                    FlatExpression::Mult(box x_sub_y.clone(), box x_sub_y),
                ));

                FlatExpression::Sub(
                    box FlatExpression::Number(T::one()),
                    box FlatExpression::Identifier(name_x_mult_x),
                )
            }
            BooleanExpression::FieldEq(box lhs, box rhs) => {
                // Wanted: (Y = (X != 0) ? 1 : 0)
                // X = a - b
                // # Y = if X == 0 then 0 else 1 fi
                // # M = if X == 0 then 1 else 1/X fi
                // Y == X * M
                // 0 == (1-Y) * X

                let name_y = self.use_sym();
                let name_m = self.use_sym();

                let x = self.flatten_field_expression(
                    symbols,
                    statements_flattened,
                    FieldElementExpression::Sub(box lhs, box rhs),
                );

                statements_flattened.push(FlatStatement::Directive(FlatDirective::new(
                    vec![name_y, name_m],
                    Solver::ConditionEq,
                    vec![x.clone()],
                )));
                statements_flattened.push(FlatStatement::Condition(
                    FlatExpression::Identifier(name_y),
                    FlatExpression::Mult(box x.clone(), box FlatExpression::Identifier(name_m)),
                ));

                let res = FlatExpression::Sub(
                    box FlatExpression::Number(T::one()),
                    box FlatExpression::Identifier(name_y),
                );

                statements_flattened.push(FlatStatement::Condition(
                    FlatExpression::Number(T::zero()),
                    FlatExpression::Mult(box res.clone(), box x),
                ));

                res
            }
            BooleanExpression::UintEq(box lhs, box rhs) => {
                // We reduce each side into range and apply the same approach as for field elements

                // Wanted: (Y = (X != 0) ? 1 : 0)
                // X = a - b
                // # Y = if X == 0 then 0 else 1 fi
                // # M = if X == 0 then 1 else 1/X fi
                // Y == X * M
                // 0 == (1-Y) * X

                let name_y = self.use_sym();
                let name_m = self.use_sym();

                assert!(lhs.metadata.clone().unwrap().should_reduce.to_bool());
                assert!(rhs.metadata.clone().unwrap().should_reduce.to_bool());

                let lhs = self
                    .flatten_uint_expression(symbols, statements_flattened, lhs)
                    .get_field_unchecked();
                let rhs = self
                    .flatten_uint_expression(symbols, statements_flattened, rhs)
                    .get_field_unchecked();

                let x = FlatExpression::Sub(box lhs, box rhs);

                statements_flattened.push(FlatStatement::Directive(FlatDirective::new(
                    vec![name_y, name_m],
                    Solver::ConditionEq,
                    vec![x.clone()],
                )));
                statements_flattened.push(FlatStatement::Condition(
                    FlatExpression::Identifier(name_y),
                    FlatExpression::Mult(box x.clone(), box FlatExpression::Identifier(name_m)),
                ));

                let res = FlatExpression::Sub(
                    box FlatExpression::Number(T::one()),
                    box FlatExpression::Identifier(name_y),
                );

                statements_flattened.push(FlatStatement::Condition(
                    FlatExpression::Number(T::zero()),
                    FlatExpression::Mult(box res.clone(), box x),
                ));

                res
            }
            BooleanExpression::Le(box lhs, box rhs) => {
                let lt = self.flatten_boolean_expression(
                    symbols,
                    statements_flattened,
                    BooleanExpression::Lt(box lhs.clone(), box rhs.clone()),
                );
                let eq = self.flatten_boolean_expression(
                    symbols,
                    statements_flattened,
                    BooleanExpression::FieldEq(box lhs.clone(), box rhs.clone()),
                );
                FlatExpression::Add(box eq, box lt)
            }
            BooleanExpression::Gt(lhs, rhs) => self.flatten_boolean_expression(
                symbols,
                statements_flattened,
                BooleanExpression::Lt(rhs, lhs),
            ),
            BooleanExpression::Ge(lhs, rhs) => self.flatten_boolean_expression(
                symbols,
                statements_flattened,
                BooleanExpression::Le(rhs, lhs),
            ),
            BooleanExpression::Or(box lhs, box rhs) => {
                let x = self.flatten_boolean_expression(symbols, statements_flattened, lhs);
                let y = self.flatten_boolean_expression(symbols, statements_flattened, rhs);
                assert!(x.is_linear() && y.is_linear());
                let name_x_or_y = self.use_sym();
                statements_flattened.push(FlatStatement::Directive(FlatDirective {
                    solver: Solver::Or,
                    outputs: vec![name_x_or_y],
                    inputs: vec![x.clone(), y.clone()],
                }));
                statements_flattened.push(FlatStatement::Condition(
                    FlatExpression::Add(
                        box x.clone(),
                        box FlatExpression::Sub(box y.clone(), box name_x_or_y.clone().into()),
                    ),
                    FlatExpression::Mult(box x.clone(), box y.clone()),
                ));
                name_x_or_y.into()
            }
            BooleanExpression::And(box lhs, box rhs) => {
                let x = self.flatten_boolean_expression(symbols, statements_flattened, lhs);
                let y = self.flatten_boolean_expression(symbols, statements_flattened, rhs);

                let name_x_and_y = self.use_sym();
                assert!(x.is_linear() && y.is_linear());
                statements_flattened.push(FlatStatement::Definition(
                    name_x_and_y,
                    FlatExpression::Mult(box x, box y),
                ));

                FlatExpression::Identifier(name_x_and_y)
            }
            BooleanExpression::Not(box exp) => {
                let x = self.flatten_boolean_expression(symbols, statements_flattened, exp);
                FlatExpression::Sub(box FlatExpression::Number(T::one()), box x)
            }
            BooleanExpression::Value(b) => FlatExpression::Number(match b {
                true => T::from(1),
                false => T::from(0),
            }),
            BooleanExpression::IfElse(box condition, box consequence, box alternative) => self
                .flatten_if_else_expression(
                    symbols,
                    statements_flattened,
                    condition,
                    consequence,
                    alternative,
                )
                .get_field_unchecked()
                .clone(),
        }
    }

    fn flatten_u_to_bits(
        &mut self,
        symbols: &ZirFunctionSymbols<'ast, T>,
        statements_flattened: &mut FlatStatements<T>,
        expression: ZirExpression<'ast, T>,
        bitwidth: UBitwidth,
    ) -> Vec<FlatUExpression<T>> {
        let expression = UExpression::try_from(expression).unwrap();
        let from = expression.metadata.clone().unwrap().bitwidth();
        let p = self.flatten_uint_expression(symbols, statements_flattened, expression);
        let bits = self
            .get_bits(p, from as usize, bitwidth, statements_flattened)
            .into_iter()
            .map(|b| FlatUExpression::with_field(b))
            .collect();
        bits
    }

    fn flatten_bits_to_u(
        &mut self,
        symbols: &ZirFunctionSymbols<'ast, T>,
        statements_flattened: &mut FlatStatements<T>,
        bits: Vec<ZirExpression<'ast, T>>,
        bitwidth: UBitwidth,
    ) -> FlatUExpression<T> {
        assert_eq!(bits.len(), bitwidth.to_usize());
        let bits: Vec<_> = bits
            .into_iter()
            .map(|p| {
                self.flatten_expression(symbols, statements_flattened, p)
                    .get_field_unchecked()
            })
            .collect();

        FlatUExpression::with_bits(bits)
    }

    /// Flattens a function call
    ///
    /// # Arguments
    ///
    /// * `symbols` - Available functions in this context
    /// * `statements_flattened` - Vector where new flattened statements can be added.
    /// * `id` - `Identifier of the function.
    /// * `return_types` - Types of the return values of the function
    /// * `param_expressions` - Arguments of this call
    fn flatten_function_call(
        &mut self,
        symbols: &ZirFunctionSymbols<'ast, T>,
        statements_flattened: &mut FlatStatements<T>,
        id: FunctionIdentifier<'ast>,
        return_types: Vec<Type>,
        param_expressions: Vec<ZirExpression<'ast, T>>,
    ) -> Vec<FlatUExpression<T>> {
        let passed_signature = Signature::new()
            .inputs(param_expressions.iter().map(|e| e.get_type()).collect())
            .outputs(return_types);

        let key = FunctionKey::with_id(id).signature(passed_signature);

        let funct = self.get_embed(&key, &symbols);

        match funct {
            crate::embed::FlatEmbed::U32ToBits => self.flatten_u_to_bits(
                symbols,
                statements_flattened,
                param_expressions[0].clone(),
                32.into(),
            ),
            crate::embed::FlatEmbed::U16ToBits => self.flatten_u_to_bits(
                symbols,
                statements_flattened,
                param_expressions[0].clone(),
                16.into(),
            ),
            crate::embed::FlatEmbed::U8ToBits => self.flatten_u_to_bits(
                symbols,
                statements_flattened,
                param_expressions[0].clone(),
                8.into(),
            ),
            crate::embed::FlatEmbed::U32FromBits => vec![self.flatten_bits_to_u(
                symbols,
                statements_flattened,
                param_expressions,
                32.into(),
            )],
            crate::embed::FlatEmbed::U16FromBits => vec![self.flatten_bits_to_u(
                symbols,
                statements_flattened,
                param_expressions,
                16.into(),
            )],
            crate::embed::FlatEmbed::U8FromBits => vec![self.flatten_bits_to_u(
                symbols,
                statements_flattened,
                param_expressions,
                8.into(),
            )],
            funct => {
                let funct = funct.synthetize();

                let mut replacement_map = HashMap::new();

                // Handle complex parameters and assign values:
                // Rename Parameters, assign them to values in call. Resolve complex expressions with definitions
                let params_flattened = param_expressions
                    .into_iter()
                    .map(|param_expr| {
                        self.flatten_expression(symbols, statements_flattened, param_expr)
                    })
                    .into_iter()
                    .map(|x| x.get_field_unchecked())
                    .collect::<Vec<_>>();

                for (concrete_argument, formal_argument) in
                    params_flattened.into_iter().zip(funct.arguments)
                {
                    let new_var = self.define(concrete_argument, statements_flattened);
                    replacement_map.insert(formal_argument.id, new_var);
                }

                // Ensure renaming and correct returns:
                // add all flattened statements, adapt return statements

                let (mut return_statements, statements): (Vec<_>, Vec<_>) =
                    funct.statements.into_iter().partition(|s| match s {
                        FlatStatement::Return(..) => true,
                        _ => false,
                    });

                let statements: Vec<_> = statements
                    .into_iter()
                    .map(|stat| match stat {
                        // set return statements as expression result
                        FlatStatement::Return(..) => unreachable!(),
                        FlatStatement::Definition(var, rhs) => {
                            let new_var = self.use_sym();
                            replacement_map.insert(var, new_var);
                            let new_rhs = rhs.apply_substitution(&replacement_map);
                            FlatStatement::Definition(new_var, new_rhs)
                        }
                        FlatStatement::Condition(lhs, rhs) => {
                            let new_lhs = lhs.apply_substitution(&replacement_map);
                            let new_rhs = rhs.apply_substitution(&replacement_map);
                            FlatStatement::Condition(new_lhs, new_rhs)
                        }
                        FlatStatement::Directive(d) => {
                            let new_outputs = d
                                .outputs
                                .into_iter()
                                .map(|o| {
                                    let new_o = self.use_sym();
                                    replacement_map.insert(o, new_o);
                                    new_o
                                })
                                .collect();
                            let new_inputs = d
                                .inputs
                                .into_iter()
                                .map(|i| i.apply_substitution(&replacement_map))
                                .collect();
                            FlatStatement::Directive(FlatDirective {
                                outputs: new_outputs,
                                solver: d.solver,
                                inputs: new_inputs,
                            })
                        }
                    })
                    .collect();

                statements_flattened.extend(statements);

                match return_statements.pop().unwrap() {
                    FlatStatement::Return(list) => list
                        .expressions
                        .into_iter()
                        .map(|x| x.apply_substitution(&replacement_map))
                        .map(|x| FlatUExpression::with_field(x))
                        .collect(),
                    _ => unreachable!(),
                }
            }
        }
    }

    /// Flattens an expression
    ///
    /// # Arguments
    ///
    /// * `symbols` - Available functions in this context
    /// * `statements_flattened` - Vector where new flattened statements can be added.
    /// * `expr` - `ZirExpression` that will be flattened.
    fn flatten_expression(
        &mut self,
        symbols: &ZirFunctionSymbols<'ast, T>,
        statements_flattened: &mut FlatStatements<T>,
        expr: ZirExpression<'ast, T>,
    ) -> FlatUExpression<T> {
        match expr {
            ZirExpression::FieldElement(e) => FlatUExpression::with_field(
                self.flatten_field_expression(symbols, statements_flattened, e),
            ),
            ZirExpression::Boolean(e) => FlatUExpression::with_field(
                self.flatten_boolean_expression(symbols, statements_flattened, e),
            ),
            ZirExpression::Uint(e) => {
                self.flatten_uint_expression(symbols, statements_flattened, e)
            }
        }
    }

    fn default_xor(
        &mut self,
        symbols: &ZirFunctionSymbols<'ast, T>,
        statements_flattened: &mut FlatStatements<T>,
        left: UExpression<'ast, T>,
        right: UExpression<'ast, T>,
    ) -> FlatUExpression<T> {
        let left_flattened = self.flatten_uint_expression(symbols, statements_flattened, left);
        let right_flattened = self.flatten_uint_expression(symbols, statements_flattened, right);

        // `left` and `right` were reduced to the target bitwidth, hence their bits are available

        let left_bits = left_flattened.bits.unwrap();
        let right_bits = right_flattened.bits.unwrap();

        let xor: Vec<FlatExpression<T>> = left_bits
            .into_iter()
            .zip(right_bits.into_iter())
            .map(|(x, y)| match (x, y) {
                (FlatExpression::Number(n), e) | (e, FlatExpression::Number(n)) => {
                    if n == T::from(0) {
                        self.define(e, statements_flattened).into()
                    } else if n == T::from(1) {
                        self.define(
                            FlatExpression::Sub(
                                box FlatExpression::Number(T::from(1)),
                                box e.clone(),
                            ),
                            statements_flattened,
                        )
                        .into()
                    } else {
                        unreachable!()
                    }
                }
                (x, y) => {
                    let name = self.use_sym();

                    statements_flattened.extend(vec![
                        FlatStatement::Directive(FlatDirective::new(
                            vec![name.clone()],
                            Solver::Xor,
                            vec![x.clone(), y.clone()],
                        )),
                        FlatStatement::Condition(
                            FlatExpression::Add(
                                box x.clone(),
                                box FlatExpression::Sub(box y.clone(), box name.clone().into()),
                            ),
                            FlatExpression::Mult(
                                box FlatExpression::Add(box x.clone(), box x.clone()),
                                box y.clone(),
                            ),
                        ),
                    ]);

                    name.into()
                }
            })
            .collect();

        FlatUExpression::with_bits(xor)
    }

    fn euclidean_division(
        &mut self,
        symbols: &ZirFunctionSymbols<'ast, T>,
        statements_flattened: &mut FlatStatements<T>,
        target_bitwidth: UBitwidth,
        left: UExpression<'ast, T>,
        right: UExpression<'ast, T>,
    ) -> (FlatExpression<T>, FlatExpression<T>) {
        let left_flattened = self
            .flatten_uint_expression(symbols, statements_flattened, left)
            .get_field_unchecked();
        let right_flattened = self
            .flatten_uint_expression(symbols, statements_flattened, right)
            .get_field_unchecked();
        let n = if left_flattened.is_linear() {
            left_flattened
        } else {
            let id = self.use_sym();
            statements_flattened.push(FlatStatement::Definition(id, left_flattened));
            FlatExpression::Identifier(id)
        };
        let d = if right_flattened.is_linear() {
            right_flattened
        } else {
            let id = self.use_sym();
            statements_flattened.push(FlatStatement::Definition(id, right_flattened));
            FlatExpression::Identifier(id)
        };

        // first check that the d is not 0 by giving its inverse
        let invd = self.use_sym();

        // # invd = 1/d
        statements_flattened.push(FlatStatement::Directive(FlatDirective::new(
            vec![invd],
            Solver::Div,
            vec![FlatExpression::Number(T::one()), d.clone()],
        )));

        // assert(invd * d == 1)
        statements_flattened.push(FlatStatement::Condition(
            FlatExpression::Number(T::one()),
            FlatExpression::Mult(box invd.into(), box d.clone().into()),
        ));

        // now introduce the quotient and remainder
        let q = self.use_sym();
        let r = self.use_sym();

        statements_flattened.push(FlatStatement::Directive(FlatDirective {
            inputs: vec![n.clone(), d.clone()],
            outputs: vec![q.clone(), r.clone()],
            solver: Solver::EuclideanDiv,
        }));

        // q in range
        let _ = self.get_bits(
            FlatUExpression::with_field(FlatExpression::from(q)),
            target_bitwidth.to_usize(),
            target_bitwidth,
            statements_flattened,
        );

        // r in range
        let _ = self.get_bits(
            FlatUExpression::with_field(FlatExpression::from(r)),
            target_bitwidth.to_usize(),
            target_bitwidth,
            statements_flattened,
        );

        // r < d <=> r - d + 2**w < 2**w
        let _ = self.get_bits(
            FlatUExpression::with_field(FlatExpression::Add(
                box FlatExpression::Sub(box r.into(), box d.clone().into()),
                box FlatExpression::Number(T::from(2usize.pow(target_bitwidth.to_usize() as u32))),
            )),
            target_bitwidth.to_usize(),
            target_bitwidth,
            statements_flattened,
        );

        // q*d == n - r
        statements_flattened.push(FlatStatement::Condition(
            FlatExpression::Sub(box n, box r.into()),
            FlatExpression::Mult(box q.into(), box d),
        ));

        (q.into(), r.into())
    }

    /// Flattens a uint expression
    ///
    /// # Arguments
    ///
    /// * `symbols` - Available functions in this context
    /// * `statements_flattened` - Vector where new flattened statements can be added.
    /// * `expr` - `UExpression` that will be flattened.
    fn flatten_uint_expression(
        &mut self,
        symbols: &ZirFunctionSymbols<'ast, T>,
        statements_flattened: &mut FlatStatements<T>,
        expr: UExpression<'ast, T>,
    ) -> FlatUExpression<T> {
        // the bitwidth for this type of uint (8, 16 or 32)
        let target_bitwidth = expr.bitwidth;

        let metadata = expr.metadata.clone().unwrap().clone();

        // the bitwidth on which this value is currently represented
        let actual_bitwidth = metadata.bitwidth() as usize;

        // whether this value should be reduced, for example if it is then used in a bitwidth operation
        let should_reduce = metadata.should_reduce;

        let should_reduce = should_reduce.to_bool();

        let res = match expr.into_inner() {
            UExpressionInner::Value(x) => {
                FlatUExpression::with_field(FlatExpression::Number(T::from(x as usize)))
            } // force to be a field element
            UExpressionInner::Identifier(x) => {
                let field = FlatExpression::Identifier(self.layout.get(&x).unwrap().clone());
                let bits = self.bits_cache.get(&field).map(|bits| {
                    assert_eq!(bits.len(), target_bitwidth.to_usize());
                    bits.clone()
                });
                FlatUExpression::with_field(field).bits(bits)
            }
            UExpressionInner::Not(box e) => {
                let e = self.flatten_uint_expression(symbols, statements_flattened, e);

                let e_bits = e.bits.unwrap();

                assert_eq!(e_bits.len(), target_bitwidth.to_usize());

                let name_not: Vec<_> = e_bits
                    .into_iter()
                    .map(|bit| {
                        self.define(
                            FlatExpression::Sub(box FlatExpression::Number(T::from(1)), box bit),
                            statements_flattened,
                        )
                        .into()
                    })
                    .collect();

                FlatUExpression::with_bits(name_not)
            }
            UExpressionInner::Add(box left, box right) => {
                let left_flattened = self
                    .flatten_uint_expression(symbols, statements_flattened, left)
                    .get_field_unchecked();

                let right_flattened = self
                    .flatten_uint_expression(symbols, statements_flattened, right)
                    .get_field_unchecked();

                let new_left = if left_flattened.is_linear() {
                    left_flattened
                } else {
                    let id = self.use_sym();
                    statements_flattened.push(FlatStatement::Definition(id, left_flattened));
                    FlatExpression::Identifier(id)
                };
                let new_right = if right_flattened.is_linear() {
                    right_flattened
                } else {
                    let id = self.use_sym();
                    statements_flattened.push(FlatStatement::Definition(id, right_flattened));
                    FlatExpression::Identifier(id)
                };

                FlatUExpression::with_field(FlatExpression::Add(box new_left, box new_right))
            }
            UExpressionInner::Sub(box left, box right) => {
                // see uint optimizer for the reasoning here
                let aux = FlatExpression::Number(
                    T::from(2).pow(right.metadata.clone().unwrap().bitwidth() as usize),
                );

                let left_flattened = self
                    .flatten_uint_expression(symbols, statements_flattened, left)
                    .get_field_unchecked();
                let right_flattened = self
                    .flatten_uint_expression(symbols, statements_flattened, right)
                    .get_field_unchecked();
                let new_left = if left_flattened.is_linear() {
                    left_flattened
                } else {
                    let id = self.use_sym();
                    statements_flattened.push(FlatStatement::Definition(id, left_flattened));
                    FlatExpression::Identifier(id)
                };
                let new_right = if right_flattened.is_linear() {
                    right_flattened
                } else {
                    let id = self.use_sym();
                    statements_flattened.push(FlatStatement::Definition(id, right_flattened));
                    FlatExpression::Identifier(id)
                };

                FlatUExpression::with_field(FlatExpression::Add(
                    box aux,
                    box FlatExpression::Sub(box new_left, box new_right),
                ))
            }
            UExpressionInner::LeftShift(box e, box by) => {
                let e = self.flatten_uint_expression(symbols, statements_flattened, e);

                let by = match by {
                    FieldElementExpression::Number(n) => {
                        n.to_dec_string().parse::<usize>().unwrap()
                    }
                    _ => unreachable!(),
                };

                let e_bits = e.bits.unwrap();

                assert_eq!(e_bits.len(), target_bitwidth.to_usize());

                FlatUExpression::with_bits(
                    e_bits
                        .into_iter()
                        .skip(by)
                        .chain(
                            (0..std::cmp::min(by, target_bitwidth.to_usize()))
                                .map(|_| FlatExpression::Number(T::from(0))),
                        )
                        .collect::<Vec<_>>(),
                )
            }
            UExpressionInner::RightShift(box e, box by) => {
                let e = self.flatten_uint_expression(symbols, statements_flattened, e);

                let by = match by {
                    FieldElementExpression::Number(n) => {
                        n.to_dec_string().parse::<usize>().unwrap()
                    }
                    _ => unreachable!(),
                };

                let e_bits = e.bits.unwrap();

                assert_eq!(e_bits.len(), target_bitwidth.to_usize());

                FlatUExpression::with_bits(
                    (0..std::cmp::min(by, target_bitwidth.to_usize()))
                        .map(|_| FlatExpression::Number(T::from(0)))
                        .chain(e_bits.into_iter().take(
                            target_bitwidth.to_usize()
                                - std::cmp::min(by, target_bitwidth.to_usize()),
                        ))
                        .collect::<Vec<_>>(),
                )
            }
            UExpressionInner::Mult(box left, box right) => {
                let left_flattened = self
                    .flatten_uint_expression(symbols, statements_flattened, left)
                    .get_field_unchecked();
                let right_flattened = self
                    .flatten_uint_expression(symbols, statements_flattened, right)
                    .get_field_unchecked();
                let new_left = if left_flattened.is_linear() {
                    left_flattened
                } else {
                    let id = self.use_sym();
                    statements_flattened.push(FlatStatement::Definition(id, left_flattened));
                    FlatExpression::Identifier(id)
                };
                let new_right = if right_flattened.is_linear() {
                    right_flattened
                } else {
                    let id = self.use_sym();
                    statements_flattened.push(FlatStatement::Definition(id, right_flattened));
                    FlatExpression::Identifier(id)
                };

                let res = self.use_sym();

                statements_flattened.push(FlatStatement::Definition(
                    res,
                    FlatExpression::Mult(box new_left, box new_right),
                ));

                FlatUExpression::with_field(FlatExpression::Identifier(res))
            }
            UExpressionInner::Div(box left, box right) => {
                let (q, _) = self.euclidean_division(
                    symbols,
                    statements_flattened,
                    target_bitwidth,
                    left,
                    right,
                );

                FlatUExpression::with_field(q)
            }
            UExpressionInner::Rem(box left, box right) => {
                let (_, r) = self.euclidean_division(
                    symbols,
                    statements_flattened,
                    target_bitwidth,
                    left,
                    right,
                );

                FlatUExpression::with_field(r)
            }
            UExpressionInner::IfElse(box condition, box consequence, box alternative) => self
                .flatten_if_else_expression(
                    symbols,
                    statements_flattened,
                    condition,
                    consequence,
                    alternative,
                )
                .clone(),
            UExpressionInner::Xor(box left, box right) => {
                let left_metadata = left.metadata.clone().unwrap();
                let right_metadata = right.metadata.clone().unwrap();

                match (left.into_inner(), right.into_inner()) {
                    (UExpressionInner::And(box a, box b), UExpressionInner::And(box aa, box c)) => {
                        if aa.clone().into_inner() == UExpressionInner::Not(box a.clone()) {
                            let a_flattened =
                                self.flatten_uint_expression(symbols, statements_flattened, a);
                            let b_flattened =
                                self.flatten_uint_expression(symbols, statements_flattened, b);
                            let c_flattened =
                                self.flatten_uint_expression(symbols, statements_flattened, c);

                            let a_bits = a_flattened.bits.unwrap();
                            let b_bits = b_flattened.bits.unwrap();
                            let c_bits = c_flattened.bits.unwrap();

                            let res: Vec<FlatExpression<T>> = a_bits
                                .into_iter()
                                .zip(b_bits.into_iter())
                                .zip(c_bits.into_iter())
                                .map(|((a, b), c)| {
                                    // a(b - c) = ch - c

                                    let ch = self.use_sym();

                                    statements_flattened.extend(vec![
                                        FlatStatement::Directive(FlatDirective::new(
                                            vec![ch.clone()],
                                            Solver::ShaCh,
                                            vec![a.clone(), b.clone(), c.clone()],
                                        )),
                                        FlatStatement::Condition(
                                            FlatExpression::Sub(box ch.into(), box c.clone()),
                                            FlatExpression::Mult(
                                                box a,
                                                box FlatExpression::Sub(box b, box c),
                                            ),
                                        ),
                                    ]);
                                    ch.into()
                                })
                                .collect();

                            FlatUExpression::with_bits(res)
                        } else {
                            self.default_xor(
                                symbols,
                                statements_flattened,
                                UExpressionInner::And(box a, box b)
                                    .annotate(target_bitwidth)
                                    .metadata(left_metadata),
                                UExpressionInner::And(box aa, box c)
                                    .annotate(target_bitwidth)
                                    .metadata(right_metadata),
                            )
                        }
                    }
                    (UExpressionInner::Xor(box a, box b), c) => {
                        let a_metadata = a.metadata.clone().unwrap();
                        let b_metadata = b.metadata.clone().unwrap();

                        match (a.into_inner(), b.into_inner(), c) {
                            (
                                UExpressionInner::And(box a, box b),
                                UExpressionInner::And(box aa, box c),
                                UExpressionInner::And(box bb, box cc),
                            ) => {
                                if (aa == a) && (bb == b) && (cc == c) {
                                    let a_flattened = self.flatten_uint_expression(
                                        symbols,
                                        statements_flattened,
                                        a,
                                    );
                                    let b_flattened = self.flatten_uint_expression(
                                        symbols,
                                        statements_flattened,
                                        b,
                                    );
                                    let c_flattened = self.flatten_uint_expression(
                                        symbols,
                                        statements_flattened,
                                        c,
                                    );

                                    let a_bits = a_flattened.bits.unwrap();
                                    let b_bits = b_flattened.bits.unwrap();
                                    let c_bits = c_flattened.bits.unwrap();

                                    let res: Vec<FlatExpression<T>> = a_bits
                                        .into_iter()
                                        .zip(b_bits.into_iter())
                                        .zip(c_bits.into_iter())
                                        .map(|((a, b), c)| {
                                            // (b) * (c) = (bc)
                                            // (2bc - b - c) * (a) = bc - maj

                                            let maj = self.use_sym();
                                            let bc = self.use_sym();

                                            statements_flattened.extend(vec![
                                                FlatStatement::Directive(FlatDirective::new(
                                                    vec![maj.clone()],
                                                    Solver::ShaAndXorAndXorAnd,
                                                    vec![a.clone(), b.clone(), c.clone()],
                                                )),
                                                FlatStatement::Condition(
                                                    bc.clone().into(),
                                                    FlatExpression::Mult(
                                                        box b.clone(),
                                                        box c.clone(),
                                                    ),
                                                ),
                                                FlatStatement::Condition(
                                                    FlatExpression::Sub(
                                                        box bc.clone().into(),
                                                        box maj.into(),
                                                    ),
                                                    FlatExpression::Mult(
                                                        box FlatExpression::Sub(
                                                            box FlatExpression::Add(
                                                                box bc.clone().into(),
                                                                box bc.clone().into(),
                                                            ),
                                                            box FlatExpression::Add(box b, box c),
                                                        ),
                                                        box a,
                                                    ),
                                                ),
                                            ]);
                                            maj.into()
                                        })
                                        .collect();

                                    FlatUExpression::with_bits(res)
                                } else {
                                    self.default_xor(
                                        symbols,
                                        statements_flattened,
                                        UExpressionInner::Xor(
                                            box UExpressionInner::And(box a, box b)
                                                .annotate(target_bitwidth)
                                                .metadata(a_metadata),
                                            box UExpressionInner::And(box aa, box c)
                                                .annotate(target_bitwidth)
                                                .metadata(b_metadata),
                                        )
                                        .annotate(target_bitwidth)
                                        .metadata(left_metadata),
                                        UExpressionInner::And(box bb, box cc)
                                            .annotate(target_bitwidth)
                                            .metadata(right_metadata),
                                    )
                                }
                            }
                            (a, b, c) => self.default_xor(
                                symbols,
                                statements_flattened,
                                UExpressionInner::Xor(
                                    box a.annotate(target_bitwidth).metadata(a_metadata),
                                    box b.annotate(target_bitwidth).metadata(b_metadata),
                                )
                                .annotate(target_bitwidth)
                                .metadata(left_metadata),
                                c.annotate(target_bitwidth).metadata(right_metadata),
                            ),
                        }
                    }
                    (left_i, right_i) => self.default_xor(
                        symbols,
                        statements_flattened,
                        left_i.annotate(target_bitwidth).metadata(left_metadata),
                        right_i.annotate(target_bitwidth).metadata(right_metadata),
                    ),
                }
            }
            UExpressionInner::And(box left, box right) => {
                let left_flattened =
                    self.flatten_uint_expression(symbols, statements_flattened, left);

                let right_flattened =
                    self.flatten_uint_expression(symbols, statements_flattened, right);

                let left_bits = left_flattened.bits.unwrap();
                let right_bits = right_flattened.bits.unwrap();

                assert_eq!(left_bits.len(), target_bitwidth.to_usize());
                assert_eq!(right_bits.len(), target_bitwidth.to_usize());

                let and: Vec<_> = left_bits
                    .into_iter()
                    .zip(right_bits.into_iter())
                    .map(|(x, y)| match (x, y) {
                        (FlatExpression::Number(n), e) | (e, FlatExpression::Number(n)) => {
                            if n == T::from(0) {
                                FlatExpression::Number(T::from(0))
                            } else if n == T::from(1) {
                                e
                            } else {
                                unreachable!();
                            }
                        }
                        (x, y) => self
                            .define(
                                FlatExpression::Mult(box x.clone(), box y.clone()),
                                statements_flattened,
                            )
                            .into(),
                    })
                    .collect();

                FlatUExpression::with_bits(and)
            }
            UExpressionInner::Or(box left, box right) => {
                let left_flattened =
                    self.flatten_uint_expression(symbols, statements_flattened, left);
                let right_flattened =
                    self.flatten_uint_expression(symbols, statements_flattened, right);

                let left_bits = left_flattened.bits.unwrap();
                let right_bits = right_flattened.bits.unwrap();

                assert_eq!(left_bits.len(), target_bitwidth.to_usize());
                assert_eq!(right_bits.len(), target_bitwidth.to_usize());

                assert_eq!(left_bits.len(), target_bitwidth.to_usize());
                assert_eq!(right_bits.len(), target_bitwidth.to_usize());

                let or: Vec<FlatExpression<T>> = left_bits
                    .into_iter()
                    .zip(right_bits.into_iter())
                    .map(|(x, y)| match (x, y) {
                        (FlatExpression::Number(n), e) | (e, FlatExpression::Number(n)) => {
                            if n == T::from(0) {
                                self.define(e, statements_flattened).into()
                            } else if n == T::from(1) {
                                FlatExpression::Number(T::from(1))
                            } else {
                                unreachable!()
                            }
                        }
                        (x, y) => {
                            let name = self.use_sym();

                            statements_flattened.extend(vec![
                                FlatStatement::Directive(FlatDirective::new(
                                    vec![name.clone()],
                                    Solver::Or,
                                    vec![x.clone(), y.clone()],
                                )),
                                FlatStatement::Condition(
                                    FlatExpression::Add(
                                        box x.clone(),
                                        box FlatExpression::Sub(
                                            box y.clone(),
                                            box name.clone().into(),
                                        ),
                                    ),
                                    FlatExpression::Mult(box x, box y),
                                ),
                            ]);
                            name.into()
                        }
                    })
                    .collect();

                FlatUExpression::with_bits(or)
            }
        };

        let res = match should_reduce {
            true => {
                let bits = self.get_bits(
                    res.clone(),
                    actual_bitwidth,
                    target_bitwidth,
                    statements_flattened,
                );

                let field = if actual_bitwidth > target_bitwidth.to_usize() {
                    bits.iter().enumerate().fold(
                        FlatExpression::Number(T::from(0)),
                        |acc, (index, bit)| {
                            FlatExpression::Add(
                                box acc,
                                box FlatExpression::Mult(
                                    box FlatExpression::Number(
                                        T::from(2).pow(target_bitwidth.to_usize() - index - 1),
                                    ),
                                    box bit.clone().into(),
                                ),
                            )
                        },
                    )
                } else {
                    res.get_field_unchecked()
                };

                FlatUExpression::with_bits(bits).field(field)
            }
            false => res,
        };

        res
    }

    fn get_bits(
        &mut self,
        e: FlatUExpression<T>,
        from: usize,
        to: UBitwidth,
        statements_flattened: &mut FlatStatements<T>,
    ) -> Vec<FlatExpression<T>> {
        let to = to.to_usize();

        assert!(from < T::get_required_bits());
        assert!(to < T::get_required_bits());

        // constants do not require directives
        match e.field {
            Some(FlatExpression::Number(ref x)) => {
                let solver = Solver::bits(to);
                let bits: Vec<_> = solver
                    .execute(&vec![x.clone()])
                    .unwrap()
                    .into_iter()
                    .map(|x| FlatExpression::Number(x))
                    .collect();

                assert_eq!(bits.len(), to);

                self.bits_cache
                    .insert(e.field.clone().unwrap(), bits.clone());
                return bits;
            }
            _ => {}
        };

        e.bits.clone().unwrap_or_else(|| {
            // we are not reducing a constant, therefore the result should always have a smaller bitwidth:
            // `to` is the target bitwidth, and `from` cannot be smaller than that unless we're looking at a
            // constant

            let from = std::cmp::max(from, to);
            match self.bits_cache.entry(e.field.clone().unwrap()) {
                Entry::Occupied(entry) => {
                    let res: Vec<_> = entry.get().clone().into_iter().map(|e| e.into()).collect();
                    // if we already know a decomposition, it has to be of the size of the target bitwidth
                    assert_eq!(res.len(), to);
                    res
                }
                Entry::Vacant(_) => {
                    let bits = (0..from).map(|_| self.use_sym()).collect::<Vec<_>>();
                    statements_flattened.push(FlatStatement::Directive(FlatDirective::new(
                        bits.clone(),
                        Solver::Bits(from),
                        vec![e.field.clone().unwrap()],
                    )));

                    let bits: Vec<_> = bits
                        .into_iter()
                        .map(|b| FlatExpression::Identifier(b))
                        .collect();

                    // decompose to the actual bitwidth

                    // bit checks
                    statements_flattened.extend((0..from).map(|i| {
                        FlatStatement::Condition(
                            bits[i].clone(),
                            FlatExpression::Mult(
                                box bits[i].clone().into(),
                                box bits[i].clone().into(),
                            ),
                        )
                    }));

                    let sum = flat_expression_from_bits(bits.clone());

                    // sum check
                    statements_flattened.push(FlatStatement::Condition(
                        e.field.clone().unwrap(),
                        sum.clone(),
                    ));

                    // truncate to the `to` lowest bits
                    let bits = bits[from - to..].to_vec();

                    assert_eq!(bits.len(), to);

                    self.bits_cache.insert(e.field.unwrap(), bits.clone());
                    self.bits_cache.insert(sum, bits.clone());

                    bits.into_iter().map(|v| v.into()).collect()
                }
            }
        })
    }

    /// Flattens a field expression
    ///
    /// # Arguments
    ///
    /// * `symbols` - Available functions in this context
    /// * `statements_flattened` - Vector where new flattened statements can be added.
    /// * `expr` - `FieldElementExpression` that will be flattened.
    fn flatten_field_expression(
        &mut self,
        symbols: &ZirFunctionSymbols<'ast, T>,
        statements_flattened: &mut FlatStatements<T>,
        expr: FieldElementExpression<'ast, T>,
    ) -> FlatExpression<T> {
        match expr {
            FieldElementExpression::Number(x) => FlatExpression::Number(x), // force to be a field element
            FieldElementExpression::Identifier(x) => {
                FlatExpression::Identifier(self.layout.get(&x).unwrap().clone())
            }
            FieldElementExpression::Add(box left, box right) => {
                let left_flattened =
                    self.flatten_field_expression(symbols, statements_flattened, left);
                let right_flattened =
                    self.flatten_field_expression(symbols, statements_flattened, right);
                let new_left = if left_flattened.is_linear() {
                    left_flattened
                } else {
                    let id = self.use_sym();
                    statements_flattened.push(FlatStatement::Definition(id, left_flattened));
                    FlatExpression::Identifier(id)
                };
                let new_right = if right_flattened.is_linear() {
                    right_flattened
                } else {
                    let id = self.use_sym();
                    statements_flattened.push(FlatStatement::Definition(id, right_flattened));
                    FlatExpression::Identifier(id)
                };
                FlatExpression::Add(box new_left, box new_right)
            }
            FieldElementExpression::Sub(box left, box right) => {
                let left_flattened =
                    self.flatten_field_expression(symbols, statements_flattened, left);
                let right_flattened =
                    self.flatten_field_expression(symbols, statements_flattened, right);

                let new_left = if left_flattened.is_linear() {
                    left_flattened
                } else {
                    let id = self.use_sym();
                    statements_flattened.push(FlatStatement::Definition(id, left_flattened));
                    FlatExpression::Identifier(id)
                };
                let new_right = if right_flattened.is_linear() {
                    right_flattened
                } else {
                    let id = self.use_sym();
                    statements_flattened.push(FlatStatement::Definition(id, right_flattened));
                    FlatExpression::Identifier(id)
                };

                FlatExpression::Sub(box new_left, box new_right)
            }
            FieldElementExpression::Mult(box left, box right) => {
                let left_flattened =
                    self.flatten_field_expression(symbols, statements_flattened, left);
                let right_flattened =
                    self.flatten_field_expression(symbols, statements_flattened, right);
                let new_left = if left_flattened.is_linear() {
                    left_flattened
                } else {
                    let id = self.use_sym();
                    statements_flattened.push(FlatStatement::Definition(id, left_flattened));
                    FlatExpression::Identifier(id)
                };
                let new_right = if right_flattened.is_linear() {
                    right_flattened
                } else {
                    let id = self.use_sym();
                    statements_flattened.push(FlatStatement::Definition(id, right_flattened));
                    FlatExpression::Identifier(id)
                };
                FlatExpression::Mult(box new_left, box new_right)
            }
            FieldElementExpression::Div(box left, box right) => {
                let left_flattened =
                    self.flatten_field_expression(symbols, statements_flattened, left);
                let right_flattened =
                    self.flatten_field_expression(symbols, statements_flattened, right);
                let new_left: FlatExpression<T> = {
                    let id = self.use_sym();
                    statements_flattened.push(FlatStatement::Definition(id, left_flattened));
                    id.into()
                };
                let new_right: FlatExpression<T> = {
                    let id = self.use_sym();
                    statements_flattened.push(FlatStatement::Definition(id, right_flattened));
                    id.into()
                };

                let invb = self.use_sym();
                let inverse = self.use_sym();

                // # invb = 1/b
                statements_flattened.push(FlatStatement::Directive(FlatDirective::new(
                    vec![invb],
                    Solver::Div,
                    vec![FlatExpression::Number(T::one()), new_right.clone()],
                )));

                // assert(invb * b == 1)
                statements_flattened.push(FlatStatement::Condition(
                    FlatExpression::Number(T::one()),
                    FlatExpression::Mult(box invb.into(), box new_right.clone().into()),
                ));

                // # c = a/b
                statements_flattened.push(FlatStatement::Directive(FlatDirective::new(
                    vec![inverse],
                    Solver::Div,
                    vec![new_left.clone(), new_right.clone()],
                )));

                // assert(c * b == a)
                statements_flattened.push(FlatStatement::Condition(
                    new_left.into(),
                    FlatExpression::Mult(box new_right, box inverse.into()),
                ));

                inverse.into()
            }
            FieldElementExpression::Pow(box base, box exponent) => {
                match exponent {
                    FieldElementExpression::Number(ref e) => {
                        // flatten the base expression
                        let base_flattened = self.flatten_field_expression(
                            symbols,
                            statements_flattened,
                            base.clone(),
                        );

                        // we require from the base to be linear
                        // TODO change that
                        assert!(base_flattened.is_linear());

                        let e = e.to_dec_string().parse::<usize>().unwrap();

                        // convert the exponent to bytes, big endian
                        let ebytes_be = e.to_be_bytes();
                        // convert the bytes to bits, remove leading zeroes (we only need powers up to the highest non-zero bit)
                        let ebits_be: Vec<_> = ebytes_be
                            .iter()
                            .flat_map(|byte| (0..8).rev().map(move |i| byte & (1 << i) != 0)) // byte to bit, big endian
                            .skip_while(|b| !b) // skip trailing false bits
                            .collect();

                        // reverse to start with the lowest bit first
                        let ebits_le: Vec<_> = ebits_be.into_iter().rev().collect();

                        // calculate all powers e**(2**i) by squaring
                        let powers: Vec<FlatExpression<T>> = ebits_le
                            .iter()
                            .scan(None, |state, _| {
                                match state {
                                    // the first element is the base
                                    None => {
                                        *state = Some(base_flattened.clone());
                                        Some(base_flattened.clone())
                                    }
                                    // any subsequent element is the square of the previous one
                                    Some(previous) => {
                                        // introduce a new variable
                                        let id = self.use_sym();
                                        // set it to the square of the previous one, stored in state
                                        statements_flattened.push(FlatStatement::Definition(
                                            id.clone(),
                                            FlatExpression::Mult(
                                                box previous.clone(),
                                                box previous.clone(),
                                            ),
                                        ));
                                        // store it in the state for later squaring
                                        *state = Some(FlatExpression::Identifier(id.clone()));
                                        // return it for later use constructing the result
                                        Some(FlatExpression::Identifier(id.clone()))
                                    }
                                }
                            })
                            .collect();

                        // construct the result iterating through the bits, multiplying by the associated power iff the bit is true
                        ebits_le.into_iter().zip(powers).fold(
                            FlatExpression::Number(T::from(1)), // initialise the result at 1. If we have no bits to itegrate through, we're computing x**0 == 1
                            |acc, (bit, power)| match bit {
                                true => {
                                    // update the result by introducing a new variable
                                    let id = self.use_sym();
                                    statements_flattened.push(FlatStatement::Definition(
                                        id,
                                        FlatExpression::Mult(box acc.clone(), box power), // set the new result to the current result times the current power
                                    ));
                                    FlatExpression::Identifier(id)
                                }
                                false => acc, // this bit is false, keep the previous result
                            },
                        )
                    }
                    _ => panic!("Expected number as pow exponent"),
                }
            }
            FieldElementExpression::IfElse(box condition, box consequence, box alternative) => self
                .flatten_if_else_expression(
                    symbols,
                    statements_flattened,
                    condition,
                    consequence,
                    alternative,
                )
                .get_field_unchecked()
                .clone(),
        }
    }

    /// Flattens a statement
    ///
    /// # Arguments
    ///
    /// * `symbols` - Available functions in this context
    /// * `statements_flattened` - Vector where new flattened statements can be added.
    /// * `stat` - `ZirStatement` that will be flattened.
    fn flatten_statement(
        &mut self,
        symbols: &ZirFunctionSymbols<'ast, T>,
        statements_flattened: &mut FlatStatements<T>,
        stat: ZirStatement<'ast, T>,
    ) {
        match stat {
            ZirStatement::Return(exprs) => {
                let flat_expressions = exprs
                    .into_iter()
                    .map(|expr| self.flatten_expression(symbols, statements_flattened, expr))
                    .map(|x| x.get_field_unchecked())
                    .collect::<Vec<_>>();

                statements_flattened.push(FlatStatement::Return(FlatExpressionList {
                    expressions: flat_expressions,
                }));
            }
            ZirStatement::Declaration(_) => {
                // declarations have already been checked
                ()
            }
            ZirStatement::Definition(assignee, expr) => {
                // define n variables with n the number of primitive types for v_type
                // assign them to the n primitive types for expr

                let rhs = self.flatten_expression(symbols, statements_flattened, expr);

                let bits = rhs.bits.clone();

                let var = match rhs.get_field_unchecked() {
                    FlatExpression::Identifier(id) => {
                        self.use_variable_with_existing(&assignee, id);
                        id
                    }
                    e => {
                        let var = self.use_variable(&assignee);

                        // handle return of function call
                        statements_flattened.push(FlatStatement::Definition(var, e));

                        var
                    }
                };

                // register bits
                match bits {
                    Some(bits) => {
                        self.bits_cache
                            .insert(FlatExpression::Identifier(var), bits);
                    }
                    None => {}
                }
            }
            ZirStatement::Assertion(e) => {
                // naive approach: flatten the boolean to a single field element and constrain it to 1

                let e = self.flatten_boolean_expression(symbols, statements_flattened, e);

                if e.is_linear() {
                    statements_flattened.push(FlatStatement::Condition(
                        e,
                        FlatExpression::Number(T::from(1)),
                    ));
                } else {
                    // swap so that left side is linear
                    statements_flattened.push(FlatStatement::Condition(
                        FlatExpression::Number(T::from(1)),
                        e,
                    ));
                }
            }
            ZirStatement::MultipleDefinition(vars, rhs) => {
                // flatten the right side to p = sum(var_i.type.primitive_count) expressions
                // define p new variables to the right side expressions

                let var_types = vars.iter().map(|v| v.get_type()).collect();

                match rhs {
                    ZirExpressionList::FunctionCall(key, exprs, _) => {
                        let rhs_flattened = self.flatten_function_call(
                            symbols,
                            statements_flattened,
                            &key.id,
                            var_types,
                            exprs.clone(),
                        );

                        let rhs = rhs_flattened.into_iter();

                        let vars: Vec<_> = vars
                            .into_iter()
                            .zip(rhs)
                            .map(|(v, r)| match r.get_field_unchecked() {
                                FlatExpression::Identifier(id) => {
                                    self.use_variable_with_existing(&v, id);
                                    id
                                }
                                e => {
                                    let id = self.use_variable(&v);
                                    statements_flattened.push(FlatStatement::Definition(id, e));
                                    id
                                }
                            })
                            .collect();

                        if ["_U32_FROM_BITS", "_U16_FROM_BITS", "_U8_FROM_BITS"].contains(&key.id) {
                            let bits = exprs
                                .into_iter()
                                .map(|e| {
                                    self.flatten_expression(symbols, statements_flattened, e)
                                        .get_field_unchecked()
                                })
                                .collect();
                            self.bits_cache.insert(vars[0].clone().into(), bits);
                        }
                    }
                }
            }
        }
    }

    /// Flattens a function
    ///
    /// # Arguments
    /// * `symbols` - Available functions in in this context
    /// * `funct` - `ZirFunction` that will be flattened
    fn flatten_function(
        &mut self,
        symbols: &ZirFunctionSymbols<'ast, T>,
        funct: ZirFunction<'ast, T>,
    ) -> FlatFunction<T> {
        self.layout = HashMap::new();

        self.next_var_idx = 0;
        let mut statements_flattened: FlatStatements<T> = FlatStatements::new();

        // push parameters
        let arguments_flattened = funct
            .arguments
            .into_iter()
            .map(|p| self.use_parameter(&p, &mut statements_flattened))
            .collect();

        // flatten statements in functions and apply substitution
        for stat in funct.statements {
            self.flatten_statement(symbols, &mut statements_flattened, stat);
        }

        FlatFunction {
            arguments: arguments_flattened,
            statements: statements_flattened,
        }
    }

    /// Flattens a program
    ///
    /// # Arguments
    ///
    /// * `prog` - `ZirProgram` that will be flattened.
    fn flatten_program(&mut self, prog: ZirProgram<'ast, T>) -> FlatProg<T> {
        let mut prog = prog;

        let mut main_module = prog.modules.remove(&prog.main).unwrap();

        let main_key = main_module
            .functions
            .keys()
            .find(|k| k.id == "main")
            .unwrap()
            .clone();

        let main = main_module.functions.remove(&main_key).unwrap();

        let symbols = &main_module.functions;

        let main_flattened = match main {
            ZirFunctionSymbol::Here(f) => self.flatten_function(&symbols, f),
            _ => unreachable!("main should be a typed function locally"),
        };

        FlatProg {
            main: main_flattened,
        }
    }

    /// Returns a fresh FlatVariable for a given Variable
    /// # Arguments
    ///
    /// * `variable` - a variable in the program being flattened
    fn use_variable(&mut self, variable: &Variable<'ast>) -> FlatVariable {
        let var = self.issue_new_variable();

        self.layout.insert(variable.id.clone(), var.clone());
        var
    }

    /// Reuse an existing variable for a new name
    /// # Arguments
    ///
    /// * `variable` - a variable in the program being flattened
    /// * `flat_variable` - an existing flat variable
    fn use_variable_with_existing(
        &mut self,
        variable: &Variable<'ast>,
        flat_variable: FlatVariable,
    ) {
        self.layout.insert(variable.id.clone(), flat_variable);
    }

    fn use_parameter(
        &mut self,
        parameter: &Parameter<'ast>,
        statements_flattened: &mut FlatStatements<T>,
    ) -> FlatParameter {
        let variable = self.use_variable(&parameter.id);

        match parameter.id.get_type() {
            Type::Uint(bitwidth) => {
                // to constrain unsigned integer inputs to be in range, we get their bit decomposition.
                // it will be cached
                self.get_bits(
                    FlatUExpression::with_field(FlatExpression::Identifier(variable)),
                    bitwidth.to_usize(),
                    bitwidth,
                    statements_flattened,
                );
            }
            Type::Boolean => {
                statements_flattened.push(FlatStatement::Condition(
                    variable.into(),
                    FlatExpression::Mult(box variable.into(), box variable.into()),
                ));
            }
            Type::FieldElement => {
                if self.config.allow_unconstrained_variables && parameter.private {
                    // we insert dummy condition statement for private field elements
                    // to avoid unconstrained variables
                    // translates to y == x * x
                    statements_flattened.push(FlatStatement::Condition(
                        self.use_sym().into(),
                        FlatExpression::Mult(box variable.into(), box variable.into()),
                    ));
                }
            }
        }

        FlatParameter {
            id: variable,
            private: parameter.private,
        }
    }

    fn issue_new_variable(&mut self) -> FlatVariable {
        let var = FlatVariable::new(self.next_var_idx);
        self.next_var_idx += 1;
        var
    }

    // create an internal variable. We do not register it in the layout
    fn use_sym(&mut self) -> FlatVariable {
        self.issue_new_variable()
    }

    fn get_embed<'a>(
        &mut self,
        key: &'a FunctionKey<'ast>,
        symbols: &'a ZirFunctionSymbols<'ast, T>,
    ) -> crate::embed::FlatEmbed {
        let f = symbols.get(&key).expect(&format!("{}", key.id)).clone();
        let res = match f {
            ZirFunctionSymbol::Flat(flat_function) => flat_function,
            _ => unreachable!("only local flat symbols can be flattened"),
        };
        res
    }
}

#[cfg(test)]
mod tests {
    use super::*;
    use crate::zir::types::Signature;
    use crate::zir::types::Type;
    use zokrates_field::Bn128Field;

    #[test]
    fn powers_zero() {
        // def main():
        //     field a = 7
        //     field b = a**0
        //     return b

        // def main():
        //     _0 = 7
        //     _1 = 1         // power flattening returns 1, definition introduces _7
        //     return _1
        let function = ZirFunction {
            arguments: vec![],
            statements: vec![
                ZirStatement::Definition(
                    Variable::field_element("a"),
                    FieldElementExpression::Number(Bn128Field::from(7)).into(),
                ),
                ZirStatement::Definition(
                    Variable::field_element("b"),
                    FieldElementExpression::Pow(
                        box FieldElementExpression::Identifier("a".into()),
                        box FieldElementExpression::Number(Bn128Field::from(0)),
                    )
                    .into(),
                ),
                ZirStatement::Return(vec![FieldElementExpression::Identifier("b".into()).into()]),
            ],
            signature: Signature {
                inputs: vec![],
                outputs: vec![Type::FieldElement],
            },
        };

        let config = CompileConfig::default();
        let mut flattener = Flattener::new(&config);

        let expected = FlatFunction {
            arguments: vec![],
            statements: vec![
                FlatStatement::Definition(
                    FlatVariable::new(0),
                    FlatExpression::Number(Bn128Field::from(7)),
                ),
                FlatStatement::Definition(
                    FlatVariable::new(1),
                    FlatExpression::Number(Bn128Field::from(1)),
                ),
                FlatStatement::Return(FlatExpressionList {
                    expressions: vec![FlatExpression::Identifier(FlatVariable::new(1))],
                }),
            ],
        };

        let flattened = flattener.flatten_function(&mut HashMap::new(), function);

        assert_eq!(flattened, expected);
    }

    #[test]
    fn power_one() {
        // def main():
        //     field a = 7
        //     field b = a**1
        //     return b

        // def main():
        //     _0 = 7
        //     _1 = 1 * _0     // x**1
        //     _2 = _1         // power flattening returns _1, definition introduces _2
        //     return _2
        let function = ZirFunction {
            arguments: vec![],
            statements: vec![
                ZirStatement::Definition(
                    Variable::field_element("a"),
                    FieldElementExpression::Number(Bn128Field::from(7)).into(),
                ),
                ZirStatement::Definition(
                    Variable::field_element("b"),
                    FieldElementExpression::Pow(
                        box FieldElementExpression::Identifier("a".into()),
                        box FieldElementExpression::Number(Bn128Field::from(1)),
                    )
                    .into(),
                ),
                ZirStatement::Return(vec![FieldElementExpression::Identifier("b".into()).into()]),
            ],
            signature: Signature {
                inputs: vec![],
                outputs: vec![Type::FieldElement],
            },
        };

        let config = CompileConfig::default();
        let mut flattener = Flattener::new(&config);

        let expected = FlatFunction {
            arguments: vec![],
            statements: vec![
                FlatStatement::Definition(
                    FlatVariable::new(0),
                    FlatExpression::Number(Bn128Field::from(7)),
                ),
                FlatStatement::Definition(
                    FlatVariable::new(1),
                    FlatExpression::Mult(
                        box FlatExpression::Number(Bn128Field::from(1)),
                        box FlatExpression::Identifier(FlatVariable::new(0)),
                    ),
                ),
                FlatStatement::Return(FlatExpressionList {
                    expressions: vec![FlatExpression::Identifier(FlatVariable::new(1))],
                }),
            ],
        };

        let flattened = flattener.flatten_function(&mut HashMap::new(), function);

        assert_eq!(flattened, expected);
    }

    #[test]
    fn power_13() {
        // def main():
        //     field a = 7
        //     field b = a**13
        //     return b

        // we apply double and add
        // 13 == 0b1101
        // a ** 13 == a**(2**0 + 2**2 + 2**3) == a**1 * a**4 * a**8

        // a_0 = a * a      // a**2
        // a_1 = a_0 * a_0  // a**4
        // a_2 = a_1 * a_1  // a**8

        // a_3 = a * a_1    // a * a**4 == a**5
        // a_4 = a_3 * a_2  // a**5 * a**8 == a**13

        // def main():
        //     _0 = 7
        //     _1 = (_0 * _0)  // a**2
        //     _2 = (_1 * _1)  // a**4
        //     _3 = (_2 * _2)  // a**8
        //
        //     _4 = 1 * _0     // a
        //     _5 = _4 * _2    // a**5
        //     _6 = _5 * _3    // a**13
        //     return _6

        let function = ZirFunction {
            arguments: vec![],
            statements: vec![
                ZirStatement::Definition(
                    Variable::field_element("a"),
                    FieldElementExpression::Number(Bn128Field::from(7)).into(),
                ),
                ZirStatement::Definition(
                    Variable::field_element("b"),
                    FieldElementExpression::Pow(
                        box FieldElementExpression::Identifier("a".into()),
                        box FieldElementExpression::Number(Bn128Field::from(13)),
                    )
                    .into(),
                ),
                ZirStatement::Return(vec![FieldElementExpression::Identifier("b".into()).into()]),
            ],
            signature: Signature {
                inputs: vec![],
                outputs: vec![Type::FieldElement],
            },
        };

        let config = CompileConfig::default();
        let mut flattener = Flattener::new(&config);

        let expected = FlatFunction {
            arguments: vec![],
            statements: vec![
                FlatStatement::Definition(
                    FlatVariable::new(0),
                    FlatExpression::Number(Bn128Field::from(7)),
                ),
                FlatStatement::Definition(
                    FlatVariable::new(1),
                    FlatExpression::Mult(
                        box FlatExpression::Identifier(FlatVariable::new(0)),
                        box FlatExpression::Identifier(FlatVariable::new(0)),
                    ),
                ),
                FlatStatement::Definition(
                    FlatVariable::new(2),
                    FlatExpression::Mult(
                        box FlatExpression::Identifier(FlatVariable::new(1)),
                        box FlatExpression::Identifier(FlatVariable::new(1)),
                    ),
                ),
                FlatStatement::Definition(
                    FlatVariable::new(3),
                    FlatExpression::Mult(
                        box FlatExpression::Identifier(FlatVariable::new(2)),
                        box FlatExpression::Identifier(FlatVariable::new(2)),
                    ),
                ),
                FlatStatement::Definition(
                    FlatVariable::new(4),
                    FlatExpression::Mult(
                        box FlatExpression::Number(Bn128Field::from(1)),
                        box FlatExpression::Identifier(FlatVariable::new(0)),
                    ),
                ),
                FlatStatement::Definition(
                    FlatVariable::new(5),
                    FlatExpression::Mult(
                        box FlatExpression::Identifier(FlatVariable::new(4)),
                        box FlatExpression::Identifier(FlatVariable::new(2)),
                    ),
                ),
                FlatStatement::Definition(
                    FlatVariable::new(6),
                    FlatExpression::Mult(
                        box FlatExpression::Identifier(FlatVariable::new(5)),
                        box FlatExpression::Identifier(FlatVariable::new(3)),
                    ),
                ),
                FlatStatement::Return(FlatExpressionList {
                    expressions: vec![FlatExpression::Identifier(FlatVariable::new(6))],
                }),
            ],
        };

        let flattened = flattener.flatten_function(&mut HashMap::new(), function);

        assert_eq!(flattened, expected);
    }

    #[test]
    fn if_else() {
        let config = CompileConfig::default();
        let expression = FieldElementExpression::IfElse(
            box BooleanExpression::FieldEq(
                box FieldElementExpression::Number(Bn128Field::from(32)),
                box FieldElementExpression::Number(Bn128Field::from(4)),
            ),
            box FieldElementExpression::Number(Bn128Field::from(12)),
            box FieldElementExpression::Number(Bn128Field::from(51)),
        );

        let mut flattener = Flattener::new(&config);

        flattener.flatten_field_expression(&HashMap::new(), &mut FlatStatements::new(), expression);
    }

    #[test]
    fn geq_leq() {
        let config = CompileConfig::default();
        let mut flattener = Flattener::new(&config);
        let expression_le = BooleanExpression::Le(
            box FieldElementExpression::Number(Bn128Field::from(32)),
            box FieldElementExpression::Number(Bn128Field::from(4)),
        );
        flattener.flatten_boolean_expression(
            &HashMap::new(),
            &mut FlatStatements::new(),
            expression_le,
        );

        let mut flattener = Flattener::new(&config);
        let expression_ge = BooleanExpression::Ge(
            box FieldElementExpression::Number(Bn128Field::from(32)),
            box FieldElementExpression::Number(Bn128Field::from(4)),
        );
        flattener.flatten_boolean_expression(
            &HashMap::new(),
            &mut FlatStatements::new(),
            expression_ge,
        );
    }

    #[test]
    fn bool_and() {
        let config = CompileConfig::default();
        let mut flattener = Flattener::new(&config);

        let expression = FieldElementExpression::IfElse(
            box BooleanExpression::And(
                box BooleanExpression::FieldEq(
                    box FieldElementExpression::Number(Bn128Field::from(4)),
                    box FieldElementExpression::Number(Bn128Field::from(4)),
                ),
                box BooleanExpression::Lt(
                    box FieldElementExpression::Number(Bn128Field::from(4)),
                    box FieldElementExpression::Number(Bn128Field::from(20)),
                ),
            ),
            box FieldElementExpression::Number(Bn128Field::from(12)),
            box FieldElementExpression::Number(Bn128Field::from(51)),
        );

        flattener.flatten_field_expression(&HashMap::new(), &mut FlatStatements::new(), expression);
    }

    #[test]
    fn div() {
        // a = 5 / b / b
        let config = CompileConfig::default();
        let mut flattener = Flattener::new(&config);
        let mut statements_flattened = FlatStatements::new();

        let definition = ZirStatement::Definition(
            Variable::field_element("b"),
            FieldElementExpression::Number(Bn128Field::from(42)).into(),
        );

        let statement = ZirStatement::Definition(
            Variable::field_element("a"),
            FieldElementExpression::Div(
                box FieldElementExpression::Div(
                    box FieldElementExpression::Number(Bn128Field::from(5)),
                    box FieldElementExpression::Identifier("b".into()),
                ),
                box FieldElementExpression::Identifier("b".into()),
            )
            .into(),
        );

        flattener.flatten_statement(&HashMap::new(), &mut statements_flattened, definition);

        flattener.flatten_statement(&HashMap::new(), &mut statements_flattened, statement);

        // define b
        let b = FlatVariable::new(0);
        // define new wires for members of Div
        let five = FlatVariable::new(1);
        let b0 = FlatVariable::new(2);
        // Define inverse of denominator to prevent div by 0
        let invb0 = FlatVariable::new(3);
        // Define inverse
        let sym_0 = FlatVariable::new(4);
        // Define result, which is first member to next Div
        let sym_1 = FlatVariable::new(5);
        // Define second member
        let b1 = FlatVariable::new(6);
        // Define inverse of denominator to prevent div by 0
        let invb1 = FlatVariable::new(7);
        // Define inverse
        let sym_2 = FlatVariable::new(8);

        assert_eq!(
            statements_flattened,
            vec![
                FlatStatement::Definition(b, FlatExpression::Number(Bn128Field::from(42))),
                // inputs to first div (5/b)
                FlatStatement::Definition(five, FlatExpression::Number(Bn128Field::from(5))),
                FlatStatement::Definition(b0, b.into()),
                // check div by 0
                FlatStatement::Directive(FlatDirective::new(
                    vec![invb0],
                    Solver::Div,
                    vec![FlatExpression::Number(Bn128Field::from(1)), b0.into()]
                )),
                FlatStatement::Condition(
                    FlatExpression::Number(Bn128Field::from(1)),
                    FlatExpression::Mult(box invb0.into(), box b0.into()),
                ),
                // execute div
                FlatStatement::Directive(FlatDirective::new(
                    vec![sym_0],
                    Solver::Div,
                    vec![five, b0]
                )),
                FlatStatement::Condition(
                    five.into(),
                    FlatExpression::Mult(box b0.into(), box sym_0.into()),
                ),
                // inputs to second div (res/b)
                FlatStatement::Definition(sym_1, sym_0.into()),
                FlatStatement::Definition(b1, b.into()),
                // check div by 0
                FlatStatement::Directive(FlatDirective::new(
                    vec![invb1],
                    Solver::Div,
                    vec![FlatExpression::Number(Bn128Field::from(1)), b1.into()]
                )),
                FlatStatement::Condition(
                    FlatExpression::Number(Bn128Field::from(1)),
                    FlatExpression::Mult(box invb1.into(), box b1.into()),
                ),
                // execute div
                FlatStatement::Directive(FlatDirective::new(
                    vec![sym_2],
                    Solver::Div,
                    vec![sym_1, b1]
                )),
                FlatStatement::Condition(
                    sym_1.into(),
                    FlatExpression::Mult(box b1.into(), box sym_2.into()),
                ),
            ]
        );
    }
<<<<<<< HEAD

    #[test]
    #[should_panic]
    fn next_variable() {
        let config = CompileConfig::default();
        let mut flattener: Flattener<Bn128Field> = Flattener::new(&config);
        assert_eq!(
            FlatVariable::new(0),
            flattener.use_variable(&Variable::field_element("a"))
        );
        // using the same variable a second time should panic
        flattener.use_variable(&Variable::field_element("a"));
    }
=======
>>>>>>> dc94adca
}<|MERGE_RESOLUTION|>--- conflicted
+++ resolved
@@ -2648,20 +2648,4 @@
             ]
         );
     }
-<<<<<<< HEAD
-
-    #[test]
-    #[should_panic]
-    fn next_variable() {
-        let config = CompileConfig::default();
-        let mut flattener: Flattener<Bn128Field> = Flattener::new(&config);
-        assert_eq!(
-            FlatVariable::new(0),
-            flattener.use_variable(&Variable::field_element("a"))
-        );
-        // using the same variable a second time should panic
-        flattener.use_variable(&Variable::field_element("a"));
-    }
-=======
->>>>>>> dc94adca
 }