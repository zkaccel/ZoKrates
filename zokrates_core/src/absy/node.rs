use crate::parser::Position;
use std::fmt;
use zokrates_pest_ast::Span;

#[derive(Clone, Serialize, Deserialize)]
pub struct Node<T> {
    pub start: Position,
    pub end: Position,
    pub value: T,
}

impl<T: fmt::Display> Node<T> {
    pub fn pos(&self) -> (Position, Position) {
        (self.start, self.end)
    }
}

impl<T: fmt::Display> fmt::Display for Node<T> {
    fn fmt(&self, f: &mut fmt::Formatter) -> fmt::Result {
        write!(f, "{}", self.value)
    }
}

impl<T: fmt::Debug> fmt::Debug for Node<T> {
    fn fmt(&self, f: &mut fmt::Formatter) -> fmt::Result {
        write!(f, "{:?}", self.value)
    }
}

impl<T: fmt::Display> Node<T> {
    pub fn new(start: Position, end: Position, value: T) -> Node<T> {
        Node { start, end, value }
    }
}

pub trait NodeValue: fmt::Display + fmt::Debug + Sized + PartialEq {
    fn at(self, line: usize, col: usize, delta: isize) -> Node<Self> {
        let start = Position { col, line };
        Node::new(start, start.col(delta), self)
    }

    fn start_end(self, start: Position, end: Position) -> Node<Self> {
        Node::new(start, end, self)
    }

    #[cfg(test)]
    fn mock(self) -> Node<Self> {
        Node::new(Position::mock(), Position::mock(), self)
    }

    fn span(self, span: Span) -> Node<Self> {
        let from = span.start_pos().line_col();
        let to = span.end_pos().line_col();

        let from = Position {
            line: from.0,
            col: from.1,
        };
        let to = Position {
            line: to.0,
            col: to.1,
        };

        Node::new(from, to, self)
    }
}

impl<V: NodeValue> From<V> for Node<V> {
    fn from(v: V) -> Node<V> {
        let mock_position = Position { col: 42, line: 42 };
        Node::new(mock_position, mock_position, v)
    }
}

use crate::absy::*;
use crate::imports::*;
use absy::types::UnresolvedType;

<<<<<<< HEAD
impl<'ast, T: fmt::Display + fmt::Debug + PartialEq> NodeValue for Expression<'ast, T> {}
impl<'ast, T: fmt::Display + fmt::Debug + PartialEq> NodeValue for ExpressionList<'ast, T> {}
impl<'ast, T: fmt::Display + fmt::Debug + PartialEq> NodeValue for Assignee<'ast, T> {}
impl<'ast, T: fmt::Display + fmt::Debug + PartialEq> NodeValue for Statement<'ast, T> {}
impl<'ast, T: Field> NodeValue for SymbolDeclaration<'ast, T> {}
impl<'ast, T: Field> NodeValue for UnresolvedType<'ast, T> {}
impl<'ast, T: Field> NodeValue for StructDefinition<'ast, T> {}
impl<'ast, T: Field> NodeValue for StructDefinitionField<'ast, T> {}
impl<'ast, T: fmt::Display + fmt::Debug + PartialEq> NodeValue for Function<'ast, T> {}
impl<'ast, T: Field> NodeValue for Module<'ast, T> {}
=======
impl<'ast> NodeValue for Expression<'ast> {}
impl<'ast> NodeValue for ExpressionList<'ast> {}
impl<'ast> NodeValue for Assignee<'ast> {}
impl<'ast> NodeValue for Statement<'ast> {}
impl<'ast> NodeValue for SymbolDeclaration<'ast> {}
impl NodeValue for UnresolvedType {}
impl<'ast> NodeValue for StructDefinition<'ast> {}
impl<'ast> NodeValue for StructDefinitionField<'ast> {}
impl<'ast> NodeValue for Function<'ast> {}
impl<'ast> NodeValue for Module<'ast> {}
>>>>>>> e94f554f
impl<'ast> NodeValue for SymbolImport<'ast> {}
impl<'ast, T: Field> NodeValue for Variable<'ast, T> {}
impl<'ast, T: Field> NodeValue for Parameter<'ast, T> {}
impl<'ast> NodeValue for Import<'ast> {}
impl<'ast> NodeValue for Spread<'ast> {}
impl<'ast> NodeValue for Range<'ast> {}

impl<T: PartialEq> PartialEq for Node<T> {
    fn eq(&self, other: &Node<T>) -> bool {
        self.value.eq(&other.value)
    }
}<|MERGE_RESOLUTION|>--- conflicted
+++ resolved
@@ -76,32 +76,19 @@
 use crate::imports::*;
 use absy::types::UnresolvedType;
 
-<<<<<<< HEAD
-impl<'ast, T: fmt::Display + fmt::Debug + PartialEq> NodeValue for Expression<'ast, T> {}
-impl<'ast, T: fmt::Display + fmt::Debug + PartialEq> NodeValue for ExpressionList<'ast, T> {}
-impl<'ast, T: fmt::Display + fmt::Debug + PartialEq> NodeValue for Assignee<'ast, T> {}
-impl<'ast, T: fmt::Display + fmt::Debug + PartialEq> NodeValue for Statement<'ast, T> {}
-impl<'ast, T: Field> NodeValue for SymbolDeclaration<'ast, T> {}
-impl<'ast, T: Field> NodeValue for UnresolvedType<'ast, T> {}
-impl<'ast, T: Field> NodeValue for StructDefinition<'ast, T> {}
-impl<'ast, T: Field> NodeValue for StructDefinitionField<'ast, T> {}
-impl<'ast, T: fmt::Display + fmt::Debug + PartialEq> NodeValue for Function<'ast, T> {}
-impl<'ast, T: Field> NodeValue for Module<'ast, T> {}
-=======
 impl<'ast> NodeValue for Expression<'ast> {}
 impl<'ast> NodeValue for ExpressionList<'ast> {}
 impl<'ast> NodeValue for Assignee<'ast> {}
 impl<'ast> NodeValue for Statement<'ast> {}
 impl<'ast> NodeValue for SymbolDeclaration<'ast> {}
-impl NodeValue for UnresolvedType {}
+impl<'ast> NodeValue for UnresolvedType<'ast> {}
 impl<'ast> NodeValue for StructDefinition<'ast> {}
 impl<'ast> NodeValue for StructDefinitionField<'ast> {}
 impl<'ast> NodeValue for Function<'ast> {}
 impl<'ast> NodeValue for Module<'ast> {}
->>>>>>> e94f554f
 impl<'ast> NodeValue for SymbolImport<'ast> {}
-impl<'ast, T: Field> NodeValue for Variable<'ast, T> {}
-impl<'ast, T: Field> NodeValue for Parameter<'ast, T> {}
+impl<'ast> NodeValue for Variable<'ast> {}
+impl<'ast> NodeValue for Parameter<'ast> {}
 impl<'ast> NodeValue for Import<'ast> {}
 impl<'ast> NodeValue for Spread<'ast> {}
 impl<'ast> NodeValue for Range<'ast> {}
