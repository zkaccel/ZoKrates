//! Module containing structs and enums to represent a program.
//!
//! @file absy.rs
//! @author Dennis Kuhnert <dennis.kuhnert@campus.tu-berlin.de>
//! @author Jacob Eberhardt <jacob.eberhardt@tu-berlin.de>
//! @date 2017

mod from_ast;
mod node;
pub mod parameter;
pub mod types;
pub mod variable;

pub use crate::absy::node::{Node, NodeValue};
pub use crate::absy::parameter::{Parameter, ParameterNode};
use crate::absy::types::{FunctionIdentifier, UnresolvedSignature, UnresolvedType, UserTypeId};
pub use crate::absy::variable::{Variable, VariableNode};
use embed::FlatEmbed;

use crate::imports::ImportNode;
use std::fmt;
use zokrates_field::field::Field;

use std::collections::HashMap;

/// An identifier of a function or a variable
pub type Identifier<'ast> = &'ast str;

/// The identifier of a `Module`, typically a path or uri
pub type ModuleId = String;

/// A collection of `Module`s
pub type Modules<'ast, T> = HashMap<ModuleId, Module<'ast, T>>;

/// A collection of `SymbolDeclaration`. Duplicates are allowed here as they are fine syntatically.
pub type Declarations<'ast, T> = Vec<SymbolDeclarationNode<'ast, T>>;

/// A `Program` is a collection of `Module`s and an id of the main `Module`
pub struct Program<'ast, T: Field> {
    pub modules: HashMap<ModuleId, Module<'ast, T>>,
    pub main: ModuleId,
}

/// A declaration of a `FunctionSymbol`, be it from an import or a function definition
#[derive(PartialEq, Debug, Clone)]
pub struct SymbolDeclaration<'ast, T: Field> {
    pub id: Identifier<'ast>,
    pub symbol: Symbol<'ast, T>,
}

#[derive(PartialEq, Debug, Clone)]
pub enum Symbol<'ast, T: Field> {
    HereType(StructTypeNode<'ast>),
    HereFunction(FunctionNode<'ast, T>),
    There(SymbolImportNode<'ast>),
    Flat(FlatEmbed),
}

impl<'ast, T: Field> fmt::Display for SymbolDeclaration<'ast, T> {
    fn fmt(&self, f: &mut fmt::Formatter) -> fmt::Result {
        match self.symbol {
            Symbol::HereType(ref t) => write!(f, "struct {} {}", self.id, t),
            Symbol::HereFunction(ref fun) => write!(f, "def {}{}", self.id, fun),
            Symbol::There(ref import) => write!(f, "import {} as {}", import, self.id),
            Symbol::Flat(ref flat_fun) => write!(
                f,
                "def {}{}:\n\t// hidden",
                self.id,
                flat_fun.signature::<T>()
            ),
        }
    }
}

pub type SymbolDeclarationNode<'ast, T> = Node<SymbolDeclaration<'ast, T>>;

/// A module as a collection of `FunctionDeclaration`s
#[derive(Clone, PartialEq)]
pub struct Module<'ast, T: Field> {
    /// Symbols of the module
    pub symbols: Declarations<'ast, T>,
    pub imports: Vec<ImportNode<'ast>>, // we still use `imports` as they are not directly converted into `FunctionDeclaration`s after the importer is done, `imports` is empty
}

impl<'ast, T: Field> Module<'ast, T> {
    pub fn with_symbols<I: IntoIterator<Item = SymbolDeclarationNode<'ast, T>>>(i: I) -> Self {
        Module {
            symbols: i.into_iter().collect(),
            imports: vec![],
        }
    }

    pub fn imports<I: IntoIterator<Item = ImportNode<'ast>>>(mut self, i: I) -> Self {
        self.imports = i.into_iter().collect();
        self
    }
}

pub type UnresolvedTypeNode = Node<UnresolvedType>;

/// A struct type definition
#[derive(Debug, Clone, PartialEq)]
pub struct StructType<'ast> {
    pub fields: Vec<StructFieldNode<'ast>>,
}

impl<'ast> fmt::Display for StructType<'ast> {
    fn fmt(&self, f: &mut fmt::Formatter) -> fmt::Result {
        write!(
            f,
            "{}",
            self.fields
                .iter()
                .map(|fi| fi.to_string())
                .collect::<Vec<_>>()
                .join("\n")
        )
    }
}

pub type StructTypeNode<'ast> = Node<StructType<'ast>>;

/// A struct type definition
#[derive(Debug, Clone, PartialEq)]
pub struct StructField<'ast> {
    pub id: Identifier<'ast>,
    pub ty: UnresolvedTypeNode,
}

impl<'ast> fmt::Display for StructField<'ast> {
    fn fmt(&self, f: &mut fmt::Formatter) -> fmt::Result {
        write!(f, "{}: {},", self.id, self.ty)
    }
}

type StructFieldNode<'ast> = Node<StructField<'ast>>;

/// An import
#[derive(Debug, Clone, PartialEq)]
pub struct SymbolImport<'ast> {
    /// the id of the symbol in the target module. Note: there may be many candidates as imports statements do not specify the signature. In that case they must all be functions however.
    pub symbol_id: Identifier<'ast>,
    /// the id of the module to import from
    pub module_id: ModuleId,
}

type SymbolImportNode<'ast> = Node<SymbolImport<'ast>>;

impl<'ast> SymbolImport<'ast> {
    pub fn with_id_in_module<S: Into<Identifier<'ast>>, U: Into<ModuleId>>(
        symbol_id: S,
        module_id: U,
    ) -> Self {
        SymbolImport {
            symbol_id: symbol_id.into(),
            module_id: module_id.into(),
        }
    }
}

impl<'ast> fmt::Display for SymbolImport<'ast> {
    fn fmt(&self, f: &mut fmt::Formatter) -> fmt::Result {
        write!(f, "{} from {}", self.symbol_id, self.module_id)
    }
}

impl<'ast, T: Field> fmt::Display for Module<'ast, T> {
    fn fmt(&self, f: &mut fmt::Formatter) -> fmt::Result {
        let mut res = vec![];
        res.extend(
            self.imports
                .iter()
                .map(|x| format!("{}", x))
                .collect::<Vec<_>>(),
        );
        res.extend(
            self.symbols
                .iter()
                .map(|x| format!("{}", x))
                .collect::<Vec<_>>(),
        );
        write!(f, "{}", res.join("\n"))
    }
}

impl<'ast, T: Field> fmt::Debug for Module<'ast, T> {
    fn fmt(&self, f: &mut fmt::Formatter) -> fmt::Result {
        write!(
            f,
            "module(\n\timports:\n\t\t{}\n\tsymbols:\n\t\t{}\n)",
            self.imports
                .iter()
                .map(|x| format!("{:?}", x))
                .collect::<Vec<_>>()
                .join("\n\t\t"),
            self.symbols
                .iter()
                .map(|x| format!("{:?}", x))
                .collect::<Vec<_>>()
                .join("\n\t\t")
        )
    }
}

/// A function defined locally
#[derive(Clone, PartialEq)]
pub struct Function<'ast, T: Field> {
    /// Arguments of the function
    pub arguments: Vec<ParameterNode<'ast>>,
    /// Vector of statements that are executed when running the function
    pub statements: Vec<StatementNode<'ast, T>>,
    /// function signature
    pub signature: UnresolvedSignature,
}

pub type FunctionNode<'ast, T> = Node<Function<'ast, T>>;

impl<'ast, T: Field> fmt::Display for Function<'ast, T> {
    fn fmt(&self, f: &mut fmt::Formatter) -> fmt::Result {
        write!(
            f,
            "({}):\n{}",
            self.arguments
                .iter()
                .map(|x| format!("{}", x))
                .collect::<Vec<_>>()
                .join(","),
            self.statements
                .iter()
                .map(|x| format!("\t{}", x))
                .collect::<Vec<_>>()
                .join("\n")
        )
    }
}

impl<'ast, T: Field> fmt::Debug for Function<'ast, T> {
    fn fmt(&self, f: &mut fmt::Formatter) -> fmt::Result {
        write!(
            f,
            "Function(arguments: {:?}, ...):\n{}",
            self.arguments,
            self.statements
                .iter()
                .map(|x| format!("\t{:?}", x))
                .collect::<Vec<_>>()
                .join("\n")
        )
    }
}

/// Something that we can assign to
#[derive(Clone, PartialEq)]
pub enum Assignee<'ast, T: Field> {
    Identifier(Identifier<'ast>),
    Select(Box<AssigneeNode<'ast, T>>, Box<RangeOrExpression<'ast, T>>),
}

pub type AssigneeNode<'ast, T> = Node<Assignee<'ast, T>>;

impl<'ast, T: Field> fmt::Debug for Assignee<'ast, T> {
    fn fmt(&self, f: &mut fmt::Formatter) -> fmt::Result {
        match *self {
            Assignee::Identifier(ref s) => write!(f, "Identifier({:?})", s),
            Assignee::Select(ref a, ref e) => write!(f, "Select({:?}[{:?}])", a, e),
        }
    }
}

impl<'ast, T: Field> fmt::Display for Assignee<'ast, T> {
    fn fmt(&self, f: &mut fmt::Formatter) -> fmt::Result {
        write!(f, "{:?}", self)
    }
}

/// A statement in a `Function`
#[derive(Clone, PartialEq)]
pub enum Statement<'ast, T: Field> {
    Return(ExpressionListNode<'ast, T>),
    Declaration(VariableNode<'ast>),
    Definition(AssigneeNode<'ast, T>, ExpressionNode<'ast, T>),
    Condition(ExpressionNode<'ast, T>, ExpressionNode<'ast, T>),
    For(VariableNode<'ast>, T, T, Vec<StatementNode<'ast, T>>),
    MultipleDefinition(Vec<AssigneeNode<'ast, T>>, ExpressionNode<'ast, T>),
}

pub type StatementNode<'ast, T> = Node<Statement<'ast, T>>;

impl<'ast, T: Field> fmt::Display for Statement<'ast, T> {
    fn fmt(&self, f: &mut fmt::Formatter) -> fmt::Result {
        match *self {
            Statement::Return(ref expr) => write!(f, "return {}", expr),
            Statement::Declaration(ref var) => write!(f, "{}", var),
            Statement::Definition(ref lhs, ref rhs) => write!(f, "{} = {}", lhs, rhs),
            Statement::Condition(ref lhs, ref rhs) => write!(f, "{} == {}", lhs, rhs),
            Statement::For(ref var, ref start, ref stop, ref list) => {
                write!(f, "for {} in {}..{} do\n", var, start, stop)?;
                for l in list {
                    write!(f, "\t\t{}\n", l)?;
                }
                write!(f, "\tendfor")
            }
            Statement::MultipleDefinition(ref ids, ref rhs) => {
                for (i, id) in ids.iter().enumerate() {
                    write!(f, "{}", id)?;
                    if i < ids.len() - 1 {
                        write!(f, ", ")?;
                    }
                }
                write!(f, " = {}", rhs)
            }
        }
    }
}

impl<'ast, T: Field> fmt::Debug for Statement<'ast, T> {
    fn fmt(&self, f: &mut fmt::Formatter) -> fmt::Result {
        match *self {
            Statement::Return(ref expr) => write!(f, "Return({:?})", expr),
            Statement::Declaration(ref var) => write!(f, "Declaration({:?})", var),
            Statement::Definition(ref lhs, ref rhs) => {
                write!(f, "Definition({:?}, {:?})", lhs, rhs)
            }
            Statement::Condition(ref lhs, ref rhs) => write!(f, "Condition({:?}, {:?})", lhs, rhs),
            Statement::For(ref var, ref start, ref stop, ref list) => {
                write!(f, "for {:?} in {:?}..{:?} do\n", var, start, stop)?;
                for l in list {
                    write!(f, "\t\t{:?}\n", l)?;
                }
                write!(f, "\tendfor")
            }
            Statement::MultipleDefinition(ref lhs, ref rhs) => {
                write!(f, "MultipleDefinition({:?}, {:?})", lhs, rhs)
            }
        }
    }
}

/// An element of an inline array, can be a spread `...a` or an expression `a`
#[derive(Clone, PartialEq)]
pub enum SpreadOrExpression<'ast, T: Field> {
    Spread(SpreadNode<'ast, T>),
    Expression(ExpressionNode<'ast, T>),
}

impl<'ast, T: Field> From<ExpressionNode<'ast, T>> for SpreadOrExpression<'ast, T> {
    fn from(e: ExpressionNode<'ast, T>) -> SpreadOrExpression<'ast, T> {
        SpreadOrExpression::Expression(e)
    }
}

impl<'ast, T: Field> fmt::Display for SpreadOrExpression<'ast, T> {
    fn fmt(&self, f: &mut fmt::Formatter) -> fmt::Result {
        match *self {
            SpreadOrExpression::Spread(ref s) => write!(f, "{}", s),
            SpreadOrExpression::Expression(ref e) => write!(f, "{}", e),
        }
    }
}

impl<'ast, T: Field> fmt::Debug for SpreadOrExpression<'ast, T> {
    fn fmt(&self, f: &mut fmt::Formatter) -> fmt::Result {
        match *self {
            SpreadOrExpression::Spread(ref s) => write!(f, "{:?}", s),
            SpreadOrExpression::Expression(ref e) => write!(f, "{:?}", e),
        }
    }
}

/// The index in an array selector. Can be a range or an expression.
#[derive(Clone, PartialEq)]
pub enum RangeOrExpression<'ast, T: Field> {
    Range(RangeNode<T>),
    Expression(ExpressionNode<'ast, T>),
}

impl<'ast, T: Field> fmt::Display for RangeOrExpression<'ast, T> {
    fn fmt(&self, f: &mut fmt::Formatter) -> fmt::Result {
        match *self {
            RangeOrExpression::Range(ref s) => write!(f, "{}", s),
            RangeOrExpression::Expression(ref e) => write!(f, "{}", e),
        }
    }
}

impl<'ast, T: Field> fmt::Debug for RangeOrExpression<'ast, T> {
    fn fmt(&self, f: &mut fmt::Formatter) -> fmt::Result {
        match *self {
            RangeOrExpression::Range(ref s) => write!(f, "{:?}", s),
            RangeOrExpression::Expression(ref e) => write!(f, "{:?}", e),
        }
    }
}

pub type SpreadNode<'ast, T> = Node<Spread<'ast, T>>;

impl<'ast, T: Field> fmt::Display for Spread<'ast, T> {
    fn fmt(&self, f: &mut fmt::Formatter) -> fmt::Result {
        write!(f, "...{}", self.expression)
    }
}

impl<'ast, T: Field> fmt::Debug for Spread<'ast, T> {
    fn fmt(&self, f: &mut fmt::Formatter) -> fmt::Result {
        write!(f, "Spread({:?})", self.expression)
    }
}

/// A spread
#[derive(Clone, PartialEq)]
pub struct Spread<'ast, T: Field> {
    pub expression: ExpressionNode<'ast, T>,
}

/// A range
#[derive(Clone, PartialEq)]
pub struct Range<T: Field> {
    pub from: Option<T>,
    pub to: Option<T>,
}

pub type RangeNode<T> = Node<Range<T>>;

impl<'ast, T: Field> fmt::Display for Range<T> {
    fn fmt(&self, f: &mut fmt::Formatter) -> fmt::Result {
        write!(
            f,
            "{}..{}",
            self.from
                .as_ref()
                .map(|e| e.to_string())
                .unwrap_or("".to_string()),
            self.to
                .as_ref()
                .map(|e| e.to_string())
                .unwrap_or("".to_string())
        )
    }
}

impl<'ast, T: Field> fmt::Debug for Range<T> {
    fn fmt(&self, f: &mut fmt::Formatter) -> fmt::Result {
        write!(f, "Range({:?}, {:?})", self.from, self.to)
    }
}

/// An expression
#[derive(Clone, PartialEq)]
pub enum Expression<'ast, T: Field> {
    FieldConstant(T),
    BooleanConstant(bool),
    Identifier(Identifier<'ast>),
    Add(Box<ExpressionNode<'ast, T>>, Box<ExpressionNode<'ast, T>>),
    Sub(Box<ExpressionNode<'ast, T>>, Box<ExpressionNode<'ast, T>>),
    Mult(Box<ExpressionNode<'ast, T>>, Box<ExpressionNode<'ast, T>>),
    Div(Box<ExpressionNode<'ast, T>>, Box<ExpressionNode<'ast, T>>),
    Pow(Box<ExpressionNode<'ast, T>>, Box<ExpressionNode<'ast, T>>),
    IfElse(
        Box<ExpressionNode<'ast, T>>,
        Box<ExpressionNode<'ast, T>>,
        Box<ExpressionNode<'ast, T>>,
    ),
    FunctionCall(FunctionIdentifier<'ast>, Vec<ExpressionNode<'ast, T>>),
    Lt(Box<ExpressionNode<'ast, T>>, Box<ExpressionNode<'ast, T>>),
    Le(Box<ExpressionNode<'ast, T>>, Box<ExpressionNode<'ast, T>>),
    Eq(Box<ExpressionNode<'ast, T>>, Box<ExpressionNode<'ast, T>>),
    Ge(Box<ExpressionNode<'ast, T>>, Box<ExpressionNode<'ast, T>>),
    Gt(Box<ExpressionNode<'ast, T>>, Box<ExpressionNode<'ast, T>>),
    And(Box<ExpressionNode<'ast, T>>, Box<ExpressionNode<'ast, T>>),
    Not(Box<ExpressionNode<'ast, T>>),
    InlineArray(Vec<SpreadOrExpression<'ast, T>>),
    InlineStruct(UserTypeId, Vec<(Identifier<'ast>, ExpressionNode<'ast, T>)>),
    Select(
        Box<ExpressionNode<'ast, T>>,
        Box<RangeOrExpression<'ast, T>>,
    ),
    Member(Box<ExpressionNode<'ast, T>>, Box<Identifier<'ast>>),
    Or(Box<ExpressionNode<'ast, T>>, Box<ExpressionNode<'ast, T>>),
}

pub type ExpressionNode<'ast, T> = Node<Expression<'ast, T>>;

impl<'ast, T: Field> fmt::Display for Expression<'ast, T> {
    fn fmt(&self, f: &mut fmt::Formatter) -> fmt::Result {
        match *self {
            Expression::FieldConstant(ref i) => write!(f, "{}", i),
            Expression::Identifier(ref var) => write!(f, "{}", var),
            Expression::Add(ref lhs, ref rhs) => write!(f, "({} + {})", lhs, rhs),
            Expression::Sub(ref lhs, ref rhs) => write!(f, "({} - {})", lhs, rhs),
            Expression::Mult(ref lhs, ref rhs) => write!(f, "({} * {})", lhs, rhs),
            Expression::Div(ref lhs, ref rhs) => write!(f, "({} / {})", lhs, rhs),
            Expression::Pow(ref lhs, ref rhs) => write!(f, "{}**{}", lhs, rhs),
            Expression::BooleanConstant(b) => write!(f, "{}", b),
            Expression::IfElse(ref condition, ref consequent, ref alternative) => write!(
                f,
                "if {} then {} else {} fi",
                condition, consequent, alternative
            ),
            Expression::FunctionCall(ref i, ref p) => {
                write!(f, "{}(", i,)?;
                for (i, param) in p.iter().enumerate() {
                    write!(f, "{}", param)?;
                    if i < p.len() - 1 {
                        write!(f, ", ")?;
                    }
                }
                write!(f, ")")
            }
            Expression::Lt(ref lhs, ref rhs) => write!(f, "{} < {}", lhs, rhs),
            Expression::Le(ref lhs, ref rhs) => write!(f, "{} <= {}", lhs, rhs),
            Expression::Eq(ref lhs, ref rhs) => write!(f, "{} == {}", lhs, rhs),
            Expression::Ge(ref lhs, ref rhs) => write!(f, "{} >= {}", lhs, rhs),
            Expression::Gt(ref lhs, ref rhs) => write!(f, "{} > {}", lhs, rhs),
            Expression::And(ref lhs, ref rhs) => write!(f, "{} && {}", lhs, rhs),
            Expression::Not(ref exp) => write!(f, "!{}", exp),
            Expression::InlineArray(ref exprs) => {
                write!(f, "[")?;
                for (i, e) in exprs.iter().enumerate() {
                    write!(f, "{}", e)?;
                    if i < exprs.len() - 1 {
                        write!(f, ", ")?;
                    }
                }
                write!(f, "]")
            }
            Expression::InlineStruct(ref id, ref members) => {
                write!(f, "{} {{", id)?;
                for (i, (member_id, e)) in members.iter().enumerate() {
                    write!(f, "{}: {}", member_id, e)?;
                    if i < members.len() - 1 {
                        write!(f, ", ")?;
                    }
                }
                write!(f, "}}")
            }
            Expression::Select(ref array, ref index) => write!(f, "{}[{}]", array, index),
            Expression::Member(ref struc, ref id) => write!(f, "{}.{}", struc, id),
            Expression::Or(ref lhs, ref rhs) => write!(f, "{} || {}", lhs, rhs),
        }
    }
}

impl<'ast, T: Field> fmt::Debug for Expression<'ast, T> {
    fn fmt(&self, f: &mut fmt::Formatter) -> fmt::Result {
        match *self {
            Expression::FieldConstant(ref i) => write!(f, "Num({})", i),
            Expression::Identifier(ref var) => write!(f, "Ide({})", var),
            Expression::Add(ref lhs, ref rhs) => write!(f, "Add({:?}, {:?})", lhs, rhs),
            Expression::Sub(ref lhs, ref rhs) => write!(f, "Sub({:?}, {:?})", lhs, rhs),
            Expression::Mult(ref lhs, ref rhs) => write!(f, "Mult({:?}, {:?})", lhs, rhs),
            Expression::Div(ref lhs, ref rhs) => write!(f, "Div({:?}, {:?})", lhs, rhs),
            Expression::Pow(ref lhs, ref rhs) => write!(f, "Pow({:?}, {:?})", lhs, rhs),
            Expression::BooleanConstant(b) => write!(f, "{}", b),
            Expression::IfElse(ref condition, ref consequent, ref alternative) => write!(
                f,
                "IfElse({:?}, {:?}, {:?})",
                condition, consequent, alternative
            ),
            Expression::FunctionCall(ref i, ref p) => {
                write!(f, "FunctionCall({:?}, (", i)?;
                f.debug_list().entries(p.iter()).finish()?;
                write!(f, ")")
            }
            Expression::Lt(ref lhs, ref rhs) => write!(f, "{} < {}", lhs, rhs),
            Expression::Le(ref lhs, ref rhs) => write!(f, "{} <= {}", lhs, rhs),
            Expression::Eq(ref lhs, ref rhs) => write!(f, "{} == {}", lhs, rhs),
            Expression::Ge(ref lhs, ref rhs) => write!(f, "{} >= {}", lhs, rhs),
            Expression::Gt(ref lhs, ref rhs) => write!(f, "{} > {}", lhs, rhs),
            Expression::And(ref lhs, ref rhs) => write!(f, "{} && {}", lhs, rhs),
            Expression::Not(ref exp) => write!(f, "!{}", exp),
            Expression::InlineArray(ref exprs) => {
                write!(f, "InlineArray([")?;
                f.debug_list().entries(exprs.iter()).finish()?;
                write!(f, "]")
            }
<<<<<<< HEAD
            Expression::InlineStruct(ref id, ref members) => {
                write!(f, "InlineStruct({:?}, [", id)?;
                f.debug_list().entries(members.iter()).finish()?;
                write!(f, "]")
            }
            Expression::Select(ref array, ref index) => write!(f, "{}[{}]", array, index),
            Expression::Member(ref struc, ref id) => write!(f, "{}.{}", struc, id),
=======
            Expression::Select(ref array, ref index) => {
                write!(f, "Select({:?}, {:?})", array, index)
            }
>>>>>>> c8080e96
            Expression::Or(ref lhs, ref rhs) => write!(f, "{} || {}", lhs, rhs),
        }
    }
}

/// A list of expressions, used in return statements
#[derive(Clone, PartialEq)]
pub struct ExpressionList<'ast, T: Field> {
    pub expressions: Vec<ExpressionNode<'ast, T>>,
}

pub type ExpressionListNode<'ast, T> = Node<ExpressionList<'ast, T>>;

impl<'ast, T: Field> ExpressionList<'ast, T> {
    pub fn new() -> ExpressionList<'ast, T> {
        ExpressionList {
            expressions: vec![],
        }
    }
}

impl<'ast, T: Field> fmt::Display for ExpressionList<'ast, T> {
    fn fmt(&self, f: &mut fmt::Formatter) -> fmt::Result {
        for (i, param) in self.expressions.iter().enumerate() {
            write!(f, "{}", param)?;
            if i < self.expressions.len() - 1 {
                write!(f, ", ")?;
            }
        }
        write!(f, "")
    }
}

impl<'ast, T: Field> fmt::Debug for ExpressionList<'ast, T> {
    fn fmt(&self, f: &mut fmt::Formatter) -> fmt::Result {
        write!(f, "ExpressionList({:?})", self.expressions)
    }
}<|MERGE_RESOLUTION|>--- conflicted
+++ resolved
@@ -573,19 +573,15 @@
                 f.debug_list().entries(exprs.iter()).finish()?;
                 write!(f, "]")
             }
-<<<<<<< HEAD
             Expression::InlineStruct(ref id, ref members) => {
                 write!(f, "InlineStruct({:?}, [", id)?;
                 f.debug_list().entries(members.iter()).finish()?;
                 write!(f, "]")
             }
-            Expression::Select(ref array, ref index) => write!(f, "{}[{}]", array, index),
-            Expression::Member(ref struc, ref id) => write!(f, "{}.{}", struc, id),
-=======
             Expression::Select(ref array, ref index) => {
                 write!(f, "Select({:?}, {:?})", array, index)
             }
->>>>>>> c8080e96
+            Expression::Member(ref struc, ref id) => write!(f, "{}.{}", struc, id),
             Expression::Or(ref lhs, ref rhs) => write!(f, "{} || {}", lhs, rhs),
         }
     }
