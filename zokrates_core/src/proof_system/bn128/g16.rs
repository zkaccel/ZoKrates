--- conflicted
+++ resolved
@@ -2,10 +2,9 @@
     prepare_verifying_key, verify_proof, Parameters, PreparedVerifyingKey, Proof as BellmanProof,
     VerifyingKey,
 };
-use bellman::pairing::bn256::{Bn256, Fr};
 use regex::Regex;
 
-use zokrates_field::field::{Field, FieldPrime};
+use zokrates_field::Field;
 
 use crate::ir;
 use crate::proof_system::bn128::utils::bellman::Computation;
@@ -17,26 +16,12 @@
     SOLIDITY_G2_ADDITION_LIB, SOLIDITY_PAIRING_LIB, SOLIDITY_PAIRING_LIB_V2,
 };
 use crate::proof_system::{ProofSystem, SetupKeypair};
-<<<<<<< HEAD
 use proof_system::bn128::{G1PairingPoint, G2PairingPoint, Proof};
 use proof_system::SolidityAbi;
-=======
-use bellman::groth16::Parameters;
-use regex::Regex;
-use std::io::{Cursor, Read};
-use zokrates_field::Field;
->>>>>>> e1a0d27f
 
 const G16_WARNING: &str = "WARNING: You are using the G16 scheme which is subject to malleability. See zokrates.github.io/reference/proving_schemes.html#g16-malleability for implications.";
 
 pub struct G16 {}
-
-<<<<<<< HEAD
-impl G16 {
-    pub fn new() -> G16 {
-        G16 {}
-    }
-}
 
 #[derive(Serialize, Deserialize)]
 struct G16ProofPoints {
@@ -51,32 +36,19 @@
     }
 }
 
-impl ProofSystem for G16 {
-    fn setup(&self, program: ir::Prog<FieldPrime>) -> SetupKeypair {
-=======
 impl<T: Field> ProofSystem<T> for G16 {
     fn setup(program: ir::Prog<T>) -> SetupKeypair {
->>>>>>> e1a0d27f
         #[cfg(not(target_arch = "wasm32"))]
         std::env::set_var("BELLMAN_VERBOSE", "0");
         println!("{}", G16_WARNING);
 
         let parameters = Computation::without_witness(program).setup();
-<<<<<<< HEAD
-
-=======
-
-        let mut cursor = Cursor::new(Vec::new());
-
-        parameters.write(&mut cursor).unwrap();
-        cursor.set_position(0);
-
-        let vk: String = serialize::serialize_vk::<T>(parameters.vk);
->>>>>>> e1a0d27f
+        let vk = serialize_vk::<T>(&parameters.vk);
+
         let mut pk: Vec<u8> = Vec::new();
         parameters.write(&mut pk).unwrap();
 
-        SetupKeypair::from(serialize_vk(parameters.vk), pk)
+        SetupKeypair::from(vk, pk)
     }
 
     fn generate_proof(
@@ -93,23 +65,17 @@
         let params = Parameters::read(proving_key.as_slice(), true).unwrap();
 
         let proof = computation.clone().prove(&params);
-<<<<<<< HEAD
-        let proof_points =
-            G16ProofPoints::new(parse_g1(&proof.a), parse_g2(&proof.b), parse_g1(&proof.c));
+        let proof_points = G16ProofPoints::new(
+            parse_g1::<T>(&proof.a),
+            parse_g2::<T>(&proof.b),
+            parse_g1::<T>(&proof.c),
+        );
 
         let inputs = computation
             .public_inputs_values()
             .iter()
-            .map(parse_fr)
+            .map(parse_fr::<T>)
             .collect::<Vec<_>>();
-=======
-
-        serialize::serialize_proof::<T>(&proof, &computation.public_inputs_values())
-    }
-
-    fn export_solidity_verifier(vk: String, is_abiv2: bool) -> String {
-        let mut lines = vk.lines();
->>>>>>> e1a0d27f
 
         let mut raw: Vec<u8> = Vec::new();
         proof.write(&mut raw).unwrap();
@@ -117,7 +83,7 @@
         Proof::<G16ProofPoints>::new(proof_points, inputs, hex::encode(&raw)).to_json_pretty()
     }
 
-    fn export_solidity_verifier(&self, vk: String, abi: SolidityAbi) -> String {
+    fn export_solidity_verifier(vk: String, abi: SolidityAbi) -> String {
         let vk_map = parse_vk(vk).unwrap();
         let (mut template_text, solidity_pairing_lib) = match abi {
             SolidityAbi::V1 => (
@@ -188,79 +154,49 @@
         )
     }
 
-    fn verify(&self, vk: String, proof: String) -> bool {
+    fn verify(vk: String, proof: String) -> bool {
         let map = parse_vk(vk).unwrap();
         let vk_raw = hex::decode(map.get("vk.raw").unwrap()).unwrap();
 
-<<<<<<< HEAD
-        let vk: VerifyingKey<Bn256> = VerifyingKey::read(vk_raw.as_slice()).unwrap();
-        let pvk: PreparedVerifyingKey<Bn256> = prepare_verifying_key(&vk);
+        let vk: VerifyingKey<T::BellmanEngine> = VerifyingKey::read(vk_raw.as_slice()).unwrap();
+        let pvk: PreparedVerifyingKey<T::BellmanEngine> = prepare_verifying_key(&vk);
 
         let g16_proof = Proof::<G16ProofPoints>::from_str(proof.as_str());
 
         let raw_proof = hex::decode(g16_proof.raw).unwrap();
-        let proof: BellmanProof<Bn256> = BellmanProof::read(raw_proof.as_slice()).unwrap();
-
-        let public_inputs: Vec<Fr> = g16_proof
+        let proof: BellmanProof<T::BellmanEngine> =
+            BellmanProof::read(raw_proof.as_slice()).unwrap();
+
+        let public_inputs: Vec<_> = g16_proof
             .inputs
             .iter()
             .map(|s| {
-                FieldPrime::try_from_str(s.trim_start_matches("0x"), 16)
-                    .expect(format!("Invalid field value: {}", s).as_str())
+                T::try_from_str(s.trim_start_matches("0x"), 16)
+                    .expect(format!("Invalid {} value: {}", T::name(), s).as_str())
                     .into_bellman()
             })
             .collect::<Vec<_>>();
 
         verify_proof(&pvk, &proof, &public_inputs).unwrap()
-=======
-    use crate::proof_system::bn128::utils::bellman::{
-        parse_fr_json, parse_g1_hex, parse_g1_json, parse_g2_hex, parse_g2_json,
-    };
-    use bellman::groth16::{Proof, VerifyingKey};
-    use bellman::pairing::ff::ScalarEngine;
-    use zokrates_field::Field;
-
-    pub fn serialize_vk<T: Field>(vk: VerifyingKey<T::BellmanEngine>) -> String {
-        format!(
-            "vk.alpha = {}
-    vk.beta = {}
-    vk.gamma = {}
-    vk.delta = {}
-    vk.gamma_abc.len() = {}
-    {}",
-            parse_g1_hex::<T>(&vk.alpha_g1),
-            parse_g2_hex::<T>(&vk.beta_g2),
-            parse_g2_hex::<T>(&vk.gamma_g2),
-            parse_g2_hex::<T>(&vk.delta_g2),
-            vk.ic.len(),
-            vk.ic
-                .iter()
-                .enumerate()
-                .map(|(i, x)| format!("vk.gamma_abc[{}] = {}", i, parse_g1_hex::<T>(x)))
-                .collect::<Vec<_>>()
-                .join("\n")
-        )
->>>>>>> e1a0d27f
-    }
-}
-
-<<<<<<< HEAD
-fn serialize_vk(vk: VerifyingKey<Bn256>) -> String {
+    }
+}
+
+fn serialize_vk<T: Field>(vk: &VerifyingKey<T::BellmanEngine>) -> String {
     let mut writer = csv::WriterBuilder::new()
         .delimiter(b'=')
         .from_writer(vec![]);
 
     writer
-        .write_record(&["vk.alpha", parse_g1_hex(&vk.alpha_g1).as_str()])
-        .unwrap();
-    writer
-        .write_record(&["vk.beta", parse_g2_hex(&vk.beta_g2).as_str()])
-        .unwrap();
-    writer
-        .write_record(&["vk.gamma", parse_g2_hex(&vk.gamma_g2).as_str()])
-        .unwrap();
-    writer
-        .write_record(&["vk.delta", parse_g2_hex(&vk.delta_g2).as_str()])
+        .write_record(&["vk.alpha", parse_g1_hex::<T>(&vk.alpha_g1).as_str()])
+        .unwrap();
+    writer
+        .write_record(&["vk.beta", parse_g2_hex::<T>(&vk.beta_g2).as_str()])
+        .unwrap();
+    writer
+        .write_record(&["vk.gamma", parse_g2_hex::<T>(&vk.gamma_g2).as_str()])
+        .unwrap();
+    writer
+        .write_record(&["vk.delta", parse_g2_hex::<T>(&vk.delta_g2).as_str()])
         .unwrap();
     writer
         .write_record(&["vk.gamma_abc.len()", vk.ic.len().to_string().as_str()])
@@ -271,33 +207,9 @@
         writer
             .write_record(&[
                 format!("vk.gamma_abc[{}]", i).as_str(),
-                parse_g1_hex(x).as_str(),
+                parse_g1_hex::<T>(x).as_str(),
             ])
             .unwrap()
-=======
-    pub fn serialize_proof<T: Field>(
-        p: &Proof<T::BellmanEngine>,
-        inputs: &Vec<<T::BellmanEngine as ScalarEngine>::Fr>,
-    ) -> String {
-        format!(
-            "{{
-        \"proof\": {{
-            \"a\": {},
-            \"b\": {},
-            \"c\": {}
-        }},
-        \"inputs\": [{}]
-    }}",
-            parse_g1_json::<T>(&p.a),
-            parse_g2_json::<T>(&p.b),
-            parse_g1_json::<T>(&p.c),
-            inputs
-                .iter()
-                .map(parse_fr_json::<T>)
-                .collect::<Vec<_>>()
-                .join(", "),
-        )
->>>>>>> e1a0d27f
     }
 
     let mut raw: Vec<u8> = Vec::new();
@@ -442,30 +354,11 @@
     use crate::ir::{Function, Prog, Statement};
 
     use super::*;
-<<<<<<< HEAD
-=======
-    mod serialize {
-        use super::*;
-
-        mod bn {
-            use super::*;
-            use crate::flat_absy::FlatVariable;
-            use crate::ir::*;
-            use crate::proof_system::bn128::g16::serialize::serialize_proof;
-            use zokrates_field::Bn128Field;
-
-            #[allow(dead_code)]
-            #[derive(Deserialize)]
-            struct G16ProofPoints {
-                a: [String; 2],
-                b: [[String; 2]; 2],
-                c: [String; 2],
-            }
->>>>>>> e1a0d27f
+    use zokrates_field::Bn128Field;
 
     #[test]
     fn verify() {
-        let program: Prog<FieldPrime> = Prog {
+        let program: Prog<Bn128Field> = Prog {
             main: Function {
                 id: String::from("main"),
                 arguments: vec![FlatVariable::new(0)],
@@ -478,48 +371,15 @@
             private: vec![false],
         };
 
-<<<<<<< HEAD
-        let g16 = G16 {};
-        let keypair = g16.setup(program.clone());
-
+        let keypair = G16::setup(program.clone());
         let witness = program
             .clone()
-            .execute(&vec![FieldPrime::from(42)])
+            .execute(&vec![Bn128Field::from(42)])
             .unwrap();
 
-        let proof = g16.generate_proof(program.clone(), witness, keypair.pk);
-        assert!(g16.verify(keypair.vk, proof))
-=======
-            #[test]
-            fn serialize() {
-                let program: Prog<Bn128Field> = Prog {
-                    main: Function {
-                        id: String::from("main"),
-                        arguments: vec![FlatVariable::new(0)],
-                        returns: vec![FlatVariable::public(0)],
-                        statements: vec![Statement::Constraint(
-                            FlatVariable::new(0).into(),
-                            FlatVariable::public(0).into(),
-                        )],
-                    },
-                    private: vec![false],
-                };
-
-                let witness = program
-                    .clone()
-                    .execute(&vec![Bn128Field::from(42)])
-                    .unwrap();
-                let computation = Computation::with_witness(program, witness);
-
-                let public_inputs_values = computation.public_inputs_values();
-
-                let params = computation.clone().setup();
-                let proof = computation.prove(&params);
-
-                let serialized_proof = serialize_proof::<Bn128Field>(&proof, &public_inputs_values);
-                serde_json::from_str::<G16Proof>(&serialized_proof).unwrap();
-            }
-        }
->>>>>>> e1a0d27f
+        let proof = G16::generate_proof(program.clone(), witness, keypair.pk);
+        let ans = <G16 as ProofSystem<Bn128Field>>::verify(keypair.vk, proof);
+
+        assert!(ans);
     }
 }