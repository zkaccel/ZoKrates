extern crate rand;

use crate::ir::{CanonicalLinComb, Prog, Statement, Witness};
use bellman::groth16::Proof;
use bellman::groth16::{
    create_random_proof, generate_random_parameters, prepare_verifying_key, verify_proof,
    Parameters,
};
use bellman::pairing::ff::ScalarEngine;
use bellman::{Circuit, ConstraintSystem, LinearCombination, SynthesisError, Variable};
use std::collections::BTreeMap;
use zokrates_field::Field;

use self::rand::ChaChaRng;
use crate::flat_absy::FlatVariable;

pub use self::parse::*;

#[derive(Clone)]
pub struct Computation<T> {
    program: Prog<T>,
    witness: Option<Witness<T>>,
}

impl<T: Field> Computation<T> {
    pub fn with_witness(program: Prog<T>, witness: Witness<T>) -> Self {
        Computation {
            program,
            witness: Some(witness),
        }
    }

    pub fn without_witness(program: Prog<T>) -> Self {
        Computation {
            program,
            witness: None,
        }
    }
}

fn bellman_combination<T: Field, CS: ConstraintSystem<T::BellmanEngine>>(
    l: CanonicalLinComb<T>,
    cs: &mut CS,
    symbols: &mut BTreeMap<FlatVariable, Variable>,
    witness: &mut Witness<T>,
) -> LinearCombination<T::BellmanEngine> {
    l.0.into_iter()
        .map(|(k, v)| {
            (
                v.into_bellman(),
                symbols
                    .entry(k)
                    .or_insert_with(|| {
                        match k.is_output() {
                            true => cs.alloc_input(
                                || format!("{}", k),
                                || {
                                    Ok(witness
                                        .0
                                        .remove(&k)
                                        .ok_or(SynthesisError::AssignmentMissing)?
                                        .into_bellman())
                                },
                            ),
                            false => cs.alloc(
                                || format!("{}", k),
                                || {
                                    Ok(witness
                                        .0
                                        .remove(&k)
                                        .ok_or(SynthesisError::AssignmentMissing)?
                                        .into_bellman())
                                },
                            ),
                        }
                        .unwrap()
                    })
                    .clone(),
            )
        })
        .fold(LinearCombination::zero(), |acc, e| acc + e)
}

impl<T: Field> Prog<T> {
    pub fn synthesize<CS: ConstraintSystem<T::BellmanEngine>>(
        self,
        cs: &mut CS,
        witness: Option<Witness<T>>,
    ) -> Result<(), SynthesisError> {
        // mapping from IR variables
        let mut symbols = BTreeMap::new();

        let mut witness = witness.unwrap_or(Witness::empty());

        assert!(symbols.insert(FlatVariable::one(), CS::one()).is_none());

        symbols.extend(
            self.main
                .arguments
                .iter()
                .zip(self.private)
                .enumerate()
                .map(|(index, (var, private))| {
                    let wire = match private {
                        true => cs.alloc(
                            || format!("PRIVATE_INPUT_{}", index),
                            || {
                                Ok(witness
                                    .0
                                    .remove(&var)
                                    .ok_or(SynthesisError::AssignmentMissing)?
                                    .into_bellman())
                            },
                        ),
                        false => cs.alloc_input(
                            || format!("PUBLIC_INPUT_{}", index),
                            || {
                                Ok(witness
                                    .0
                                    .remove(&var)
                                    .ok_or(SynthesisError::AssignmentMissing)?
                                    .into_bellman())
                            },
                        ),
                    }
                    .unwrap();
                    (var.clone(), wire)
                }),
        );

        let main = self.main;

        for statement in main.statements {
            match statement {
                Statement::Constraint(quad, lin) => {
                    let a = &bellman_combination(
                        quad.left.clone().as_canonical(),
                        cs,
                        &mut symbols,
                        &mut witness,
                    );
                    let b = &bellman_combination(
                        quad.right.clone().as_canonical(),
                        cs,
                        &mut symbols,
                        &mut witness,
                    );
                    let c =
                        &bellman_combination(lin.as_canonical(), cs, &mut symbols, &mut witness);

                    cs.enforce(|| "Constraint", |lc| lc + a, |lc| lc + b, |lc| lc + c);
                }
                _ => {}
            }
        }

        Ok(())
    }
}

<<<<<<< HEAD
impl<T: Field> Computation<T> {
    pub fn prove(self, params: &Parameters<T::BellmanEngine>) -> Proof<T::BellmanEngine> {
        let rng = &mut thread_rng();
=======
impl Computation<FieldPrime> {
    pub fn prove(self, params: &Parameters<Bn256>) -> Proof<Bn256> {
        let rng = &mut ChaChaRng::new_unseeded();
>>>>>>> e2599ee2
        let proof = create_random_proof(self.clone(), params, rng).unwrap();

        let pvk = prepare_verifying_key(&params.vk);

        // extract public inputs
        let public_inputs = self.public_inputs_values();

        assert!(verify_proof(&pvk, &proof, &public_inputs).unwrap());

        proof
    }

    pub fn public_inputs_values(&self) -> Vec<<T::BellmanEngine as ScalarEngine>::Fr> {
        self.program
            .main
            .arguments
            .clone()
            .iter()
            .zip(self.program.private.clone())
            .filter(|(_, p)| !p)
            .map(|(a, _)| a)
            .map(|v| self.witness.clone().unwrap().0.get(v).unwrap().clone())
            .chain(self.witness.clone().unwrap().return_values())
            .map(|v| v.clone().into_bellman())
            .collect()
    }

<<<<<<< HEAD
    pub fn setup(self) -> Parameters<T::BellmanEngine> {
        let rng = &mut thread_rng();
=======
    pub fn setup(self) -> Parameters<Bn256> {
        let rng = &mut ChaChaRng::new_unseeded();
>>>>>>> e2599ee2
        // run setup phase
        generate_random_parameters(self, rng).unwrap()
    }
}

impl<T: Field> Circuit<T::BellmanEngine> for Computation<T> {
    fn synthesize<CS: ConstraintSystem<T::BellmanEngine>>(
        self,
        cs: &mut CS,
    ) -> Result<(), SynthesisError> {
        self.program.synthesize(cs, self.witness)
    }
}

mod parse {
    use lazy_static::lazy_static;

    use super::*;
    use regex::Regex;

    lazy_static! {
        static ref G2_REGEX: Regex = Regex::new(r"G2\(x=Fq2\(Fq\((?P<x0>0[xX][0-9a-fA-F]*)\) \+ Fq\((?P<x1>0[xX][0-9a-fA-F]*)\) \* u\), y=Fq2\(Fq\((?P<y0>0[xX][0-9a-fA-F]*)\) \+ Fq\((?P<y1>0[xX][0-9a-fA-F]*)\) \* u\)\)").unwrap();
    }

    lazy_static! {
        static ref G1_REGEX: Regex =
            Regex::new(r"G1\(x=Fq\((?P<x>0[xX][0-9a-fA-F]*)\), y=Fq\((?P<y>0[xX][0-9a-fA-F]*)\)\)")
                .unwrap();
    }

    lazy_static! {
        static ref FR_REGEX: Regex = Regex::new(r"Fr\((?P<x>0[xX][0-9a-fA-F]*)\)").unwrap();
    }

    fn parse_g1<T: Field>(
        e: &<T::BellmanEngine as bellman::pairing::Engine>::G1Affine,
    ) -> (String, String) {
        let raw_e = e.to_string();

        let captures = G1_REGEX.captures(&raw_e).unwrap();

        (
            captures.name(&"x").unwrap().as_str().to_string(),
            captures.name(&"y").unwrap().as_str().to_string(),
        )
    }

    fn parse_g2<T: Field>(
        e: &<T::BellmanEngine as bellman::pairing::Engine>::G2Affine,
    ) -> (String, String, String, String) {
        let raw_e = e.to_string();

        let captures = G2_REGEX.captures(&raw_e).unwrap();

        (
            captures.name(&"x1").unwrap().as_str().to_string(),
            captures.name(&"x0").unwrap().as_str().to_string(),
            captures.name(&"y1").unwrap().as_str().to_string(),
            captures.name(&"y0").unwrap().as_str().to_string(),
        )
    }

    fn parse_fr<T: Field>(e: &<T::BellmanEngine as ScalarEngine>::Fr) -> String {
        let raw_e = e.to_string();

        let captures = FR_REGEX.captures(&raw_e).unwrap();

        captures.name(&"x").unwrap().as_str().to_string()
    }

    pub fn parse_g1_json<T: Field>(
        e: &<T::BellmanEngine as bellman::pairing::Engine>::G1Affine,
    ) -> String {
        let parsed = parse_g1::<T>(e);

        format!("[\"{}\", \"{}\"]", parsed.0, parsed.1)
    }

    pub fn parse_g2_json<T: Field>(
        e: &<T::BellmanEngine as bellman::pairing::Engine>::G2Affine,
    ) -> String {
        let parsed = parse_g2::<T>(e);

        format!(
            "[[\"{}\", \"{}\"], [\"{}\", \"{}\"]]",
            parsed.0, parsed.1, parsed.2, parsed.3,
        )
    }

    pub fn parse_fr_json<T: Field>(e: &<T::BellmanEngine as ScalarEngine>::Fr) -> String {
        let parsed = parse_fr::<T>(e);

        format!("\"{}\"", parsed)
    }

    pub fn parse_g1_hex<T: Field>(
        e: &<T::BellmanEngine as bellman::pairing::Engine>::G1Affine,
    ) -> String {
        let parsed = parse_g1::<T>(e);

        format!("{}, {}", parsed.0, parsed.1)
    }

    pub fn parse_g2_hex<T: Field>(
        e: &<T::BellmanEngine as bellman::pairing::Engine>::G2Affine,
    ) -> String {
        let parsed = parse_g2::<T>(e);

        format!("[{}, {}], [{}, {}]", parsed.0, parsed.1, parsed.2, parsed.3,)
    }
}

#[cfg(test)]
mod tests {
    use super::*;
    use crate::ir::{Function, LinComb};
<<<<<<< HEAD
    use typed_absy::types::{Signature, Type};
    use zokrates_field::Bn128Field;
=======
    use zokrates_field::field::FieldPrime;
>>>>>>> e2599ee2

    mod prove {
        use super::*;

        #[test]
        fn empty() {
            let program: Prog<Bn128Field> = Prog {
                main: Function {
                    id: String::from("main"),
                    arguments: vec![],
                    returns: vec![],
                    statements: vec![],
                },
                private: vec![],
            };

            let witness = program.clone().execute(&vec![]).unwrap();
            let computation = Computation::with_witness(program, witness);

            let params = computation.clone().setup();
            let _proof = computation.prove(&params);
        }

        #[test]
        fn identity() {
            let program: Prog<Bn128Field> = Prog {
                main: Function {
                    id: String::from("main"),
                    arguments: vec![FlatVariable::new(0)],
                    returns: vec![FlatVariable::public(0)],
                    statements: vec![Statement::Constraint(
                        FlatVariable::new(0).into(),
                        FlatVariable::public(0).into(),
                    )],
                },
                private: vec![true],
            };

            let witness = program.clone().execute(&vec![Bn128Field::from(0)]).unwrap();
            let computation = Computation::with_witness(program, witness);

            let params = computation.clone().setup();
            let _proof = computation.prove(&params);
        }

        #[test]
        fn public_identity() {
            let program: Prog<Bn128Field> = Prog {
                main: Function {
                    id: String::from("main"),
                    arguments: vec![FlatVariable::new(0)],
                    returns: vec![FlatVariable::public(0)],
                    statements: vec![Statement::Constraint(
                        FlatVariable::new(0).into(),
                        FlatVariable::public(0).into(),
                    )],
                },
                private: vec![false],
            };

            let witness = program.clone().execute(&vec![Bn128Field::from(0)]).unwrap();
            let computation = Computation::with_witness(program, witness);

            let params = computation.clone().setup();
            let _proof = computation.prove(&params);
        }

        #[test]
        fn no_arguments() {
            let program: Prog<Bn128Field> = Prog {
                main: Function {
                    id: String::from("main"),
                    arguments: vec![],
                    returns: vec![FlatVariable::public(0)],
                    statements: vec![Statement::Constraint(
                        FlatVariable::one().into(),
                        FlatVariable::public(0).into(),
                    )],
                },
                private: vec![],
            };

            let witness = program.clone().execute(&vec![]).unwrap();
            let computation = Computation::with_witness(program, witness);

            let params = computation.clone().setup();
            let _proof = computation.prove(&params);
        }

        #[test]
        fn unordered_variables() {
            // public variables must be ordered from 0
            // private variables can be unordered
            let program: Prog<Bn128Field> = Prog {
                main: Function {
                    id: String::from("main"),
                    arguments: vec![FlatVariable::new(42), FlatVariable::new(51)],
                    returns: vec![FlatVariable::public(0), FlatVariable::public(1)],
                    statements: vec![
                        Statement::Constraint(
                            (LinComb::from(FlatVariable::new(42))
                                + LinComb::from(FlatVariable::new(51)))
                            .into(),
                            FlatVariable::public(0).into(),
                        ),
                        Statement::Constraint(
                            (LinComb::from(FlatVariable::one())
                                + LinComb::from(FlatVariable::new(42)))
                            .into(),
                            FlatVariable::public(1).into(),
                        ),
                    ],
                },
                private: vec![true, false],
            };

            let witness = program
                .clone()
                .execute(&vec![Bn128Field::from(3), Bn128Field::from(4)])
                .unwrap();
            let computation = Computation::with_witness(program, witness);

            let params = computation.clone().setup();
            let _proof = computation.prove(&params);
        }

        #[test]
        fn one() {
            let program: Prog<Bn128Field> = Prog {
                main: Function {
                    id: String::from("main"),
                    arguments: vec![FlatVariable::new(42)],
                    returns: vec![FlatVariable::public(0)],
                    statements: vec![Statement::Constraint(
                        (LinComb::from(FlatVariable::new(42)) + LinComb::one()).into(),
                        FlatVariable::public(0).into(),
                    )],
                },
                private: vec![false],
            };

            let witness = program.clone().execute(&vec![Bn128Field::from(3)]).unwrap();
            let computation = Computation::with_witness(program, witness);

            let params = computation.clone().setup();
            let _proof = computation.prove(&params);
        }

        #[test]
        fn with_directives() {
            let program: Prog<Bn128Field> = Prog {
                main: Function {
                    id: String::from("main"),
                    arguments: vec![FlatVariable::new(42), FlatVariable::new(51)],
                    returns: vec![FlatVariable::public(0)],
                    statements: vec![Statement::Constraint(
                        (LinComb::from(FlatVariable::new(42))
                            + LinComb::from(FlatVariable::new(51)))
                        .into(),
                        FlatVariable::public(0).into(),
                    )],
                },
                private: vec![true, false],
            };

            let witness = program
                .clone()
                .execute(&vec![Bn128Field::from(3), Bn128Field::from(4)])
                .unwrap();
            let computation = Computation::with_witness(program, witness);

            let params = computation.clone().setup();
            let _proof = computation.prove(&params);
        }
    }
}<|MERGE_RESOLUTION|>--- conflicted
+++ resolved
@@ -158,15 +158,10 @@
     }
 }
 
-<<<<<<< HEAD
 impl<T: Field> Computation<T> {
     pub fn prove(self, params: &Parameters<T::BellmanEngine>) -> Proof<T::BellmanEngine> {
-        let rng = &mut thread_rng();
-=======
-impl Computation<FieldPrime> {
-    pub fn prove(self, params: &Parameters<Bn256>) -> Proof<Bn256> {
         let rng = &mut ChaChaRng::new_unseeded();
->>>>>>> e2599ee2
+
         let proof = create_random_proof(self.clone(), params, rng).unwrap();
 
         let pvk = prepare_verifying_key(&params.vk);
@@ -194,13 +189,8 @@
             .collect()
     }
 
-<<<<<<< HEAD
     pub fn setup(self) -> Parameters<T::BellmanEngine> {
-        let rng = &mut thread_rng();
-=======
-    pub fn setup(self) -> Parameters<Bn256> {
         let rng = &mut ChaChaRng::new_unseeded();
->>>>>>> e2599ee2
         // run setup phase
         generate_random_parameters(self, rng).unwrap()
     }
@@ -317,12 +307,7 @@
 mod tests {
     use super::*;
     use crate::ir::{Function, LinComb};
-<<<<<<< HEAD
-    use typed_absy::types::{Signature, Type};
     use zokrates_field::Bn128Field;
-=======
-    use zokrates_field::field::FieldPrime;
->>>>>>> e2599ee2
 
     mod prove {
         use super::*;
