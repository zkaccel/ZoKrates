extern crate zokrates_common;
extern crate zokrates_core;
extern crate zokrates_field;

use std::io;
use zokrates_common::Resolver;
use zokrates_core::compile::CompileConfig;
use zokrates_core::{
    compile::{compile, CompilationArtifacts},
    ir::Interpreter,
};
use zokrates_field::Bn128Field;
use zokrates_fs_resolver::FileSystemResolver;

#[test]
fn lt_field() {
    let source = r#"
		def main(private field a, private field b) -> field:
	        field x = if a < b then 3333 else 4444 fi
	        assert(x == 3333)
			return 1
	"#
    .to_string();

    // let's try to prove that "10000f < 5555f" is true by exploiting
<<<<<<< HEAD
=======
    // the fact that `2*10000 - 2*5555` has two distinct bit decompositions
    // we chose the one which is out of range, ie the sum check features an overflow

    let res: CompilationArtifacts<Bn128Field> = compile(
        source,
        "./path/to/file".into(),
        None::<&dyn Resolver<io::Error>>,
        &CompileConfig::default(),
    )
    .unwrap();

    let interpreter = Interpreter::try_out_of_range();

    assert!(interpreter
        .execute(
            &res.prog(),
            &[Bn128Field::from(10000), Bn128Field::from(5555)]
        )
        .is_err());
}

#[test]
fn lt_uint() {
    let source = r#"
		def main(private u32 a, private u32 b):
	        field x = if a < b then 3333 else 4444 fi
	        assert(x == 3333)
			return
	"#
    .to_string();

    // let's try to prove that "10000u32 < 5555u32" is true by exploiting
>>>>>>> bff68434
    // the fact that `2*10000 - 2*5555` has two distinct bit decompositions
    // we chose the one which is out of range, ie the sum check features an overflow

    let res: CompilationArtifacts<Bn128Field> = compile(
        source,
        "./path/to/file".into(),
        None::<&dyn Resolver<io::Error>>,
        &CompileConfig::default(),
    )
    .unwrap();

    let interpreter = Interpreter::try_out_of_range();

    assert!(interpreter
        .execute(
            &res.prog(),
            &[Bn128Field::from(10000), Bn128Field::from(5555)]
        )
        .is_err());
}

#[test]
fn lt_uint() {
    let source = r#"
		def main(private u32 a, private u32 b):
	        field x = if a < b then 3333 else 4444 fi
	        assert(x == 3333)
			return
	"#
    .to_string();

    // let's try to prove that "10000u32 < 5555u32" is true by exploiting
    // the fact that `2*10000 - 2*5555` has two distinct bit decompositions
    // we chose the one which is out of range, ie the sum check features an overflow

    let res: CompilationArtifacts<Bn128Field> = compile(
        source,
        "./path/to/file".into(),
        None::<&dyn Resolver<io::Error>>,
        &CompileConfig::default(),
    )
    .unwrap();

    let interpreter = Interpreter::try_out_of_range();

    assert!(interpreter
        .execute(
            &res.prog(),
            &[Bn128Field::from(10000), Bn128Field::from(5555)]
        )
        .is_err());
}

#[test]
fn unpack256() {
    let source = r#"
        import "utils/pack/bool/unpack256"

		def main(private field a):
	        bool[256] bits = unpack256(a)
			assert(bits[255])
            return
	"#
    .to_string();

    // let's try to prove that the least significant bit of 0 is 1
    // we exploit the fact that the bits of 0 are the bits of p, and p is even
    // we want this to still fail

    let stdlib_path = std::fs::canonicalize(
        std::env::current_dir()
            .unwrap()
            .join("../zokrates_stdlib/stdlib"),
    )
    .unwrap();

    let res: CompilationArtifacts<Bn128Field> = compile(
        source,
        "./path/to/file".into(),
        Some(&FileSystemResolver::with_stdlib_root(
            stdlib_path.to_str().unwrap(),
        )),
        &CompileConfig::default(),
    )
    .unwrap();

    let interpreter = Interpreter::try_out_of_range();

    assert!(interpreter
        .execute(&res.prog(), &[Bn128Field::from(0)])
        .is_err());
}

#[test]
fn unpack256_unchecked() {
    let source = r#"
        import "utils/pack/bool/nonStrictUnpack256"

		def main(private field a):
	        bool[256] bits = nonStrictUnpack256(a)
			assert(bits[255])
            return
	"#
    .to_string();

    // let's try to prove that the least significant bit of 0 is 1
    // we exploit the fact that the bits of 0 are the bits of p, and p is odd
    // we want this to succeed as the non strict version does not enforce the bits to be in range

    let stdlib_path = std::fs::canonicalize(
        std::env::current_dir()
            .unwrap()
            .join("../zokrates_stdlib/stdlib"),
    )
    .unwrap();

    let res: CompilationArtifacts<Bn128Field> = compile(
        source,
        "./path/to/file".into(),
        Some(&FileSystemResolver::with_stdlib_root(
            stdlib_path.to_str().unwrap(),
        )),
        &CompileConfig::default(),
    )
    .unwrap();

    let interpreter = Interpreter::try_out_of_range();

    assert!(interpreter
        .execute(&res.prog(), &[Bn128Field::from(0)])
        .is_ok());
}<|MERGE_RESOLUTION|>--- conflicted
+++ resolved
@@ -23,8 +23,6 @@
     .to_string();
 
     // let's try to prove that "10000f < 5555f" is true by exploiting
-<<<<<<< HEAD
-=======
     // the fact that `2*10000 - 2*5555` has two distinct bit decompositions
     // we chose the one which is out of range, ie the sum check features an overflow
 
@@ -57,7 +55,6 @@
     .to_string();
 
     // let's try to prove that "10000u32 < 5555u32" is true by exploiting
->>>>>>> bff68434
     // the fact that `2*10000 - 2*5555` has two distinct bit decompositions
     // we chose the one which is out of range, ie the sum check features an overflow
 
