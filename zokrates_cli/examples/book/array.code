--- conflicted
+++ resolved
@@ -1,12 +1,6 @@
 def main() -> (field):
-<<<<<<< HEAD
-    field[3] a = [1, 2, 3]
-    field[4] b = [...a, 4]
-    a[2] = 4
-    return a[0] + a[2]
-=======
     field[3] a = [1, 2, 3] // initialize an array with values
     a[2] = 4               // set a member to a value
     field[4] b = [42; 4]   // initialize an array of 4 values all equal to 42
-    return a[0] + b[2]
->>>>>>> b4661888
+    field[4] c = [...a, 4] // initialize an array copying values from `a`, followed by 4
+    return a[0] + b[1] + c[2]