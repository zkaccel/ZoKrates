--- conflicted
+++ resolved
@@ -2,26 +2,14 @@
 // In this example, the crowd is a series of numbers, ideally* all prime but one, and Waldo is a non-prime number
 // * we don't enforce only one number being non-prime, so there could be multiple Waldos
 
-<<<<<<< HEAD
-def isWaldo(field a, field p, field q) -> (field):
-  // make sure that p and q are both non zero
-  !(p == 1) && !(q == 1)
-=======
 def isWaldo(field a, field p, field q) -> (bool):
-  // make sure that neither `p` nor `q` is `1`
-  (!(p == 1) && !(q == 1)) == true
->>>>>>> aede64fa
+  // make sure that p and q are both not one
+  assert(p != 1 && q != 1)
 
   // we know how to factor a
   return a == p * q
 
-<<<<<<< HEAD
-  return 1
-
 // define all
-def main(field[4] a, private field index, private field p, private field q) -> (field):
-=======
 def main(field[3] a, private field index, private field p, private field q) -> (bool):
->>>>>>> aede64fa
   // prover provides the index of Waldo
   return isWaldo(a[index], p, q)