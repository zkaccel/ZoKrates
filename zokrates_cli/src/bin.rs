--- conflicted
+++ resolved
@@ -282,14 +282,10 @@
         )
     };
 
-<<<<<<< HEAD
     let resolver =
         FileSystemResolver::with_stdlib_root(sub_matches.value_of("stdlib-path").unwrap());
-=======
+
     let compilation_config = CompileConfig::default().with_is_release(is_release);
-
-    let resolver = FileSystemResolver::new();
->>>>>>> 20bef00b
     let artifacts: CompilationArtifacts<T> =
         compile(source, path, Some(&resolver), &compilation_config).map_err(|e| {
             format!(
@@ -422,7 +418,6 @@
     const VERIFICATION_CONTRACT_DEFAULT_PATH: &str = "verifier.sol";
     const WITNESS_DEFAULT_PATH: &str = "witness";
     const JSON_PROOF_PATH: &str = "proof.json";
-
     let default_curve = env::var("ZOKRATES_CURVE").unwrap_or(constants::BN128.into());
     let default_scheme = env::var("ZOKRATES_PROVING_SCHEME").unwrap_or(constants::G16.into());
     let default_solidity_abi = "v1";
