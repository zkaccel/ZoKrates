--- conflicted
+++ resolved
@@ -295,13 +295,8 @@
                 .read_to_string(&mut source)
                 .map_err(|why| format!("couldn't open input file {}: {}", path.display(), why))?;
 
-<<<<<<< HEAD
             let program_flattened: ir::Prog<FieldPrime> =
                 compile(source, location, Some(fs_resolve))
-=======
-            let artifacts: CompilationArtifacts<FieldPrime> =
-                compile(&mut reader, Some(location), Some(fs_resolve))
->>>>>>> 11dd7901
                     .map_err(|e| format!("Compilation failed:\n\n {}", e))?;
 
             let program_flattened = artifacts.prog();
@@ -679,15 +674,11 @@
                 .into_string()
                 .unwrap();
 
-<<<<<<< HEAD
             let mut source = String::new();
             reader.read_to_string(&mut source).unwrap();
 
-            let _: ir::Prog<FieldPrime> = compile(source, location, Some(fs_resolve)).unwrap();
-=======
             let _: CompilationArtifacts<FieldPrime> =
-                compile(&mut reader, Some(location), Some(fs_resolve)).unwrap();
->>>>>>> 11dd7901
+                compile(source, location, Some(fs_resolve)).unwrap();
         }
     }
 
@@ -715,13 +706,8 @@
             let mut source = String::new();
             reader.read_to_string(&mut source).unwrap();
 
-<<<<<<< HEAD
-            let program_flattened: ir::Prog<FieldPrime> =
+            let artifacts: CompilationArtifacts<FieldPrime> =
                 compile(source, location, Some(fs_resolve)).unwrap();
-=======
-            let artifacts: CompilationArtifacts<FieldPrime> =
-                compile(&mut reader, Some(location), Some(fs_resolve)).unwrap();
->>>>>>> 11dd7901
 
             let _ = artifacts
                 .prog()
@@ -755,13 +741,8 @@
             let mut source = String::new();
             reader.read_to_string(&mut source).unwrap();
 
-<<<<<<< HEAD
-            let program_flattened: ir::Prog<FieldPrime> =
+            let artifacts: CompilationArtifacts<FieldPrime> =
                 compile(source, location, Some(fs_resolve)).unwrap();
-=======
-            let artifacts: CompilationArtifacts<FieldPrime> =
-                compile(&mut reader, Some(location), Some(fs_resolve)).unwrap();
->>>>>>> 11dd7901
 
             let _ = artifacts
                 .prog()
