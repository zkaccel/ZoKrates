--- conflicted
+++ resolved
@@ -3,11 +3,8 @@
 import "../bool/unpack128" as unpack
 import "../../casts/bool_128_to_u32_4" as from_bits
 
-<<<<<<< HEAD
 // Unpack a field element as 128 big-endian bits
 // Precondition: the input is smaller or equal to `2**128 - 1`
-def main(field i) -> (u32[4]):
-=======
 def main(field i) -> u32[4]:
->>>>>>> 079b5cfa
+
 	return from_bits(unpack(i))