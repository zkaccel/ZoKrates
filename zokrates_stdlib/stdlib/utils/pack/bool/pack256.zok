#pragma curve bn128

<<<<<<< HEAD
// pack 256 big-endian bits into one field element
// Note: This is not a injective operation as `p` is smaller than `2**256 - 1` for bn128
// For example, `[0, 0,..., 0]` and `bits(p)` both point to `0`
def main(bool[256] input) -> (field):
=======
def main(bool[256] input) -> field:
>>>>>>> 079b5cfa

	field out = 0

	field len = 256

	for field j in 0..len do
		field i = len - (j + 1)
		out = out + if bits[i] then (2 ** j) else 0 fi
	endfor

    return out<|MERGE_RESOLUTION|>--- conflicted
+++ resolved
@@ -1,13 +1,9 @@
 #pragma curve bn128
 
-<<<<<<< HEAD
 // pack 256 big-endian bits into one field element
 // Note: This is not a injective operation as `p` is smaller than `2**256 - 1` for bn128
 // For example, `[0, 0,..., 0]` and `bits(p)` both point to `0`
-def main(bool[256] input) -> (field):
-=======
 def main(bool[256] input) -> field:
->>>>>>> 079b5cfa
 
 	field out = 0
 
