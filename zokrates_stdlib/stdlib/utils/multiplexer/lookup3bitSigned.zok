import "./lookup2bit" as lookup
<<<<<<< HEAD
// Three-bit window lookup (2bits + signature bit) in 2bit table
// using two constraints. Maps the bits `b` to a list of constants `c`
def main(bool[3] b, field[4] c) -> (field):
=======
// /**
// * Three-bit window lookup (2bits + signature bit) in 2bit table
// * using two constraints. Maps the bits `b` to a list of constants `c`
// */
def main(bool[3] b, field[4] c) -> field:
>>>>>>> 079b5cfa

	field alpha = lookup([b[0], b[1]], c)
	field out = alpha - 2 * if b[2] then alpha else 0 fi
	
	return out<|MERGE_RESOLUTION|>--- conflicted
+++ resolved
@@ -1,15 +1,8 @@
 import "./lookup2bit" as lookup
-<<<<<<< HEAD
+
 // Three-bit window lookup (2bits + signature bit) in 2bit table
 // using two constraints. Maps the bits `b` to a list of constants `c`
-def main(bool[3] b, field[4] c) -> (field):
-=======
-// /**
-// * Three-bit window lookup (2bits + signature bit) in 2bit table
-// * using two constraints. Maps the bits `b` to a list of constants `c`
-// */
 def main(bool[3] b, field[4] c) -> field:
->>>>>>> 079b5cfa
 
 	field alpha = lookup([b[0], b[1]], c)
 	field out = alpha - 2 * if b[2] then alpha else 0 fi
